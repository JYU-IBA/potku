# coding=utf-8
"""
Created on 21.3.2013
Updated on 12.4.2018

Potku is a graphical user interface for analyzation and 
visualization of measurement data collected from a ToF-ERD 
telescope. For physics calculations Potku uses external 
analyzation components.  
Copyright (C) Jarkko Aalto, Timo Konu, Samuli Kärkkäinen, Samuli Rahkonen and 
Miika Raunio

This program is free software; you can redistribute it and/or
modify it under the terms of the GNU General Public License
as published by the Free Software Foundation; either version 2
of the License, or (at your option) any later version.

This program is distributed in the hope that it will be useful,
but WITHOUT ANY WARRANTY; without even the implied warranty of
MERCHANTABILITY or FITNESS FOR A PARTICULAR PURPOSE.  See the

GNU General Public License for more details.

You should have received a copy of the GNU General Public License
along with this program (file named 'LICENCE').
"""
from PyQt5.QtCore import Qt
<<<<<<< HEAD
from PyQt5.QtWidgets import QMenu, QTreeWidget, QAbstractItemView
=======
from PyQt5.QtWidgets import QMenu, QTreeWidget, QAbstractItemView, QTreeWidgetItem

from dialogs.measurement.load_measurement import LoadMeasurementDialog
from modules.measurement import Measurement
>>>>>>> 6400e478

__author__ = "Jarkko Aalto \n Timo Konu \n Samuli Kärkkäinen \n Samuli Rahkonen \n Miika Raunio \n" \
             "Severi Jääskeläinen \n Samuel Kaiponen \n Heta Rekilä \n Sinikka Siironen"
__version__ = "2.0"

import gc
import os
import shutil
import sys
import platform
import subprocess
from datetime import datetime, timedelta
from PyQt5 import QtWidgets, QtCore, uic, QtGui

from dialogs.about import AboutDialog
from dialogs.global_settings import GlobalSettingsDialog
from dialogs.measurement.import_binary import ImportDialogBinary
from dialogs.measurement.import_measurement import ImportMeasurementsDialog
from dialogs.request_settings import RequestSettingsDialog
from dialogs.new_request import RequestNewDialog
from dialogs.simulation.new_simulation import SimulationNewDialog
from modules.general_functions import open_file_dialog, rename_file, remove_file
from modules.global_settings import GlobalSettings
from modules.icon_manager import IconManager
from modules.request import Request
from widgets.measurement.tab import MeasurementTabWidget
from widgets.simulation.tab import SimulationTabWidget


class Potku(QtWidgets.QMainWindow):
    """Potku is main window class.
    """
    
    def __init__(self):
        """Init main window for Potku.
        """
        super().__init__()
        self.ui = uic.loadUi(os.path.join("ui_files", "ui_main_window.ui"), self)
        self.title = self.ui.windowTitle()
        self.ui.treeWidget.setHeaderLabel("")
        
        self.icon_manager = IconManager()
        self.settings = GlobalSettings()
        self.request = None
        self.potku_bin_dir = os.getcwd()
        
        # Holds references to all the tab widgets in "tab_measurements" 
        # (even when they are removed from the QTabWidget)
        self.tab_widgets = {}
        self.tab_id = 0  # identification for each tab

        # Set up connections within UI
        self.ui.actionNew_Measurement.triggered.connect(self.open_new_measurement)
        self.ui.requestSettingsButton.clicked.connect(self.open_request_settings)
        self.ui.globalSettingsButton.clicked.connect(self.open_global_settings)
        self.ui.tabs.tabCloseRequested.connect(self.remove_tab)
        self.ui.treeWidget.itemDoubleClicked.connect(self.focus_selected_tab)

        self.ui.requestNewButton.clicked.connect(self.make_new_request)
        self.ui.requestOpenButton.clicked.connect(self.open_request)
        self.ui.actionNew_Request.triggered.connect(self.make_new_request)
        self.ui.actionOpen_Request.triggered.connect(self.open_request)
        self.ui.addNewMeasurementButton.clicked.connect(self.open_new_measurement)
        self.ui.actionNew_measurement_2.triggered.connect(self.open_new_measurement)
        self.ui.actionImport_pelletron.triggered.connect(self.import_pelletron)
        self.ui.actionBinary_data_lst.triggered.connect(self.import_binary)
        self.ui.action_manual.triggered.connect(self.__open_manual)
        
        self.ui.actionSave_cuts.triggered.connect(
                                self.current_measurement_save_cuts)
        self.ui.actionAnalyze_elemental_losses.triggered.connect(
                                self.current_measurement_analyze_elemental_losses)
        self.ui.actionCreate_energy_spectrum.triggered.connect(
                                self.current_measurement_create_energy_spectrum)
        self.ui.actionCreate_depth_profile.triggered.connect(
                                self.current_measurement_create_depth_profile)
        self.ui.actionGlobal_Settings.triggered.connect(self.open_global_settings)
        self.ui.actionRequest_Settings.triggered.connect(self.open_request_settings)
        self.ui.actionAbout.triggered.connect(self.open_about_dialog)
        
        self.ui.actionNew_Request_2.triggered.connect(self.make_new_request)
        self.ui.actionOpen_Request_2.triggered.connect(self.open_request)
        self.ui.actionExit.triggered.connect(self.close)
        
        self.ui.menuImport.setEnabled(False)
        self.panel_shown = True
        self.ui.hidePanelButton.clicked.connect(lambda: self.hide_panel())

        # Set up simulation connections within UI
        self.ui.actionNew_Simulation.triggered.connect(self.create_new_simulation)
        self.ui.actionNew_Simulation_2.triggered.connect(self.create_new_simulation)
        self.ui.actionImport_simulation.triggered.connect(self.import_simulation)
        self.ui.actionCreate_energy_spectrum_sim.triggered.connect(self.current_simulation_create_energy_spectrum)
        self.ui.addNewSimulationButton.clicked.connect(self.create_new_simulation)

        # Set up report tool connection in UI
        self.ui.actionCreate_report.triggered.connect(self.create_report)

        # Set up styles for main window
        bg_blue = "images/background_blue.svg"  # Cannot use os.path.join (PyQT+css)
        bg_green = "images/background_green.svg"
        style_intro = "QWidget#introduceTab {border-image: url(" + bg_blue + ");}"
        style_mesinfo = ("QWidget#infoTab {border-image: url(" +
                         bg_green + ");}")
        self.ui.introduceTab.setStyleSheet(style_intro)
        self.ui.infoTab.setStyleSheet(style_mesinfo)
        self.__remove_info_tab()
        
        self.ui.setWindowIcon(self.icon_manager.get_icon("potku_icon.ico"))        
        
        # Set main window's icons to place
        self.__set_icons()
        self.ui.showMaximized()

    def __initialize_tree_view(self):
        """Inits the tree view and creates the top level items.
        """
        self.tree_widget = self.ui.treeWidget
        self.tree_widget.setContextMenuPolicy(Qt.CustomContextMenu)
        self.tree_widget.customContextMenuRequested.connect(self.__open_menu)
        self.tree_widget.setDropIndicatorShown(True)
        self.tree_widget.setDragDropMode(QAbstractItemView.InternalMove)
        self.tree_widget.setDragEnabled(True)
        self.tree_widget.setSelectionMode(QAbstractItemView.SingleSelection)
        self.tree_widget.setEditTriggers(QAbstractItemView.NoEditTriggers)
        self.tree_widget.itemChanged[QTreeWidgetItem, int].connect(self.__rename_dir)

    def __open_menu(self, position):
        """Opens the right click menu in tree view.
        """
        indexes = self.tree_widget.selectedIndexes()
        if len(indexes) > 0:
            level = 0
            index = indexes[0]
            while index.parent().isValid():
                index = index.parent()
                level += 1

        menu = QMenu()
        if level == 1:
            menu.addAction("Rename", self.__rename_tree_item)
            menu.addAction("Remove", self.__remove_tree_item)

        if isinstance(self.tree_widget.currentItem().obj, Measurement):
            menu.addAction("Make master", self.__make_master_measurement)
            menu.addAction("Remove master", self.__remove_master_measurement)
            menu.addAction("Exclude from slaves", self.__make_nonslave_measurement)
            menu.addAction("Include as slave", self.__make_slave_measurement)

        menu.exec_(self.tree_widget.viewport().mapToGlobal(position))

    def __rename_tree_item(self):
        """Renames selected tree item in tree view and in folder structure.
        """
        # TODO Prevent renaming as empty string.
        clicked_item = self.tree_widget.currentItem()
        self.tree_widget.editItem(clicked_item)

    def __rename_dir(self):
        """Renames object based on selected tree item. This method is called when tree item is changed.
        """
        clicked_item = self.tree_widget.currentItem()
        if clicked_item:
            try:
                new_name = clicked_item.text(0)
                new_path = clicked_item.obj.name_prefix + "%02d" % clicked_item.obj.serial_number + "-" + new_name
                new_dir = rename_file(clicked_item.obj.directory, new_path)
            except OSError:
                QtWidgets.QMessageBox.critical(self, "Error", "A file or folder already exists on name " + new_name,
                                               QtWidgets.QMessageBox.Ok, QtWidgets.QMessageBox.Ok)
                # Block edit event from tree view when changing the name back to original.
                self.tree_widget.blockSignals(True)
                clicked_item.setText(0, clicked_item.obj.name)
                self.tree_widget.blockSignals(False)
                return
            self.tree_widget.blockSignals(True)
            clicked_item.obj.name = new_name
            clicked_item.obj.directory = new_dir
            clicked_item.obj.rename_data_file(new_name)
            self.tree_widget.blockSignals(False)

    def __remove_tree_item(self):
        """Removes selected tree item in tree view and in folder structure.
        """
        clicked_item = self.tree_widget.currentItem()
        if clicked_item:
            # Remove object from Sample
            clicked_item.parent().obj.remove_obj(clicked_item.obj)

            # Remove object directory
            remove_file(clicked_item.obj.directory)

            # Remove object from tree
            self.tree_widget.blockSignals(True)
            clicked_item.parent().removeChild(clicked_item)
            self.tree_widget.blockSignals(False)

            # Remove object tab
            self.remove_tab(clicked_item.tab_id)

    def create_report(self):
        """
        Opens a dialog for making a report.
        """
        # TODO: Replace this with the actual dialog call.
        QtWidgets.QMessageBox.critical(self, "Error", "Report tool not yet implemented!", QtWidgets.QMessageBox.Ok,
                                       QtWidgets.QMessageBox.Ok)

    def current_measurement_create_depth_profile(self):
        """Opens the depth profile analyzation tool for the current open 
        measurement tab widget.
        """
        widget = self.ui.tabs.currentWidget()
        if hasattr(widget, "measurement"):
            widget.open_depth_profile(widget)
        else:
            QtWidgets.QMessageBox.question(self, "Notification", "An open measurement is required to do this action.",
                                           QtWidgets.QMessageBox.Ok, QtWidgets.QMessageBox.Ok)

    def current_measurement_analyze_elemental_losses(self):
        """Opens the element losses analyzation tool for the current open 
        measurement tab widget.
        """
        widget = self.ui.tabs.currentWidget()
        if hasattr(widget, "measurement"):
            widget.open_element_losses(widget)
        else:
            QtWidgets.QMessageBox.question(self, "Notification", "An open measurement is required to do this action.",
                                           QtWidgets.QMessageBox.Ok, QtWidgets.QMessageBox.Ok)

    def current_measurement_create_energy_spectrum(self):
        """Opens the energy spectrum analyzation tool for the current open 
        measurement tab widget.
        """
        widget = self.ui.tabs.currentWidget()
        if hasattr(widget, "measurement"):
            widget.open_energy_spectrum(widget)
        else:
            QtWidgets.QMessageBox.question(self, "Notification", "An open measurement is required to do this action.",
                                           QtWidgets.QMessageBox.Ok, QtWidgets.QMessageBox.Ok)

    def current_measurement_save_cuts(self):
        """Saves the current open measurement tab widget's selected cuts 
        to cut files.
        """
        widget = self.ui.tabs.currentWidget()
        if hasattr(widget, "measurement"):
            widget.measurement_save_cuts()
        else:
            QtWidgets.QMessageBox.question(self, "Notification", "An open measurement is required to do this action.",
                                           QtWidgets.QMessageBox.Ok, QtWidgets.QMessageBox.Ok)

    def current_simulation_create_energy_spectrum(self):
        """
        Opens the energy spectrum analyzation tool for the current open
        simulation tab widget.
        """
        widget = self.ui.tabs.currentWidget()
        if hasattr(widget, "simulation"):
            widget.open_energy_spectrum(widget)
        else:
            QtWidgets.QMessageBox.question(self, "Notification", "An open simulation is required to do this action.",
                                           QtWidgets.QMessageBox.Ok, QtWidgets.QMessageBox.Ok)
    
    def delete_selections(self):
        """Deletes the selected tree widget items.
        """
        # TODO: Memory isn't released correctly. Maybe because of matplotlib.
        # TODO: Remove 'measurement_tab_widgets' variable and add tab reference
        # to treewidgetitem.
        selected_tabs = [self.tab_widgets[item.tab_id] for
                         item in self.ui.treeWidget.selectedItems()]
        if selected_tabs:  # Ask user a confirmation.
            reply = QtWidgets.QMessageBox.question(self, "Confirmation", "Deleting selected measurements will delete"
                                                   + " all files and folders under selected measurement directories."
                                                   + "\n\nAre you sure you want to delete selected measurements?",
                                                   QtWidgets.QMessageBox.Yes | QtWidgets.QMessageBox.No |
                                                   QtWidgets.QMessageBox.Cancel,
                                                   QtWidgets.QMessageBox.Cancel)
            if reply == QtWidgets.QMessageBox.No or reply == QtWidgets.QMessageBox.Cancel:
                return  # If clicked Yes, then continue normally
        
        for tab in selected_tabs:
            measurement = self.request.samples.measurements.get_key_value(tab.tab_id)
            try:
                # Close and remove logs
                measurement.remove_and_close_log(measurement.defaultlog)
                measurement.remove_and_close_log(measurement.errorlog)
                
                # Remove measurement's directory tree
                shutil.rmtree(measurement.directory)
                os.remove(os.path.join(self.request.directory,
                                       measurement.measurement_file))
            except:
                print("Error with removing files")
                QtWidgets.QMessageBox.question(self, "Confirmation", "Problem with deleting files.",
                                               QtWidgets.QMessageBox.Ok, QtWidgets.QMessageBox.Ok)
                measurement.set_loggers()
                return
            
            self.request.samples.measurements.remove_by_tab_id(tab.tab_id)
            remove_index = self.ui.tabs.indexOf(tab)
            self.remove_tab(remove_index)  # Remove measurement from open tabs 
            
            tab.histogram.matplotlib.delete()
            tab.elemental_losses_widget.matplotlib.delete()
            tab.energy_spectrum_widget.matplotlib.delete()
            tab.depth_profile_widget.matplotlib.delete()
            
            tab.mdiArea.closeAllSubWindows()
            del self.tab_widgets[tab.tab_id]
            tab.close() 
            tab.deleteLater()
            
        # Remove selected from tree widget
        root = self.ui.treeWidget.invisibleRootItem()
        for item in self.ui.treeWidget.selectedItems():
            (item.parent() or root).removeChild(item)
        gc.collect()  # Suggest garbage collector to clean.

    def focus_selected_tab(self, clicked_item):
        """Focus to selected tab (in tree widget) and if it isn't open, open it.
        
        Args:
            clicked_item: TreeWidgetItem with tab_id attribute (int) that connects
            the item to the corresponding MeasurementTabWidget
        """
        # TODO: This doesn't work. There is no list/dictionary of references to the
        # tab widgets once they are removed from the QTabWidget. 
        # tab = self.request_measurements[clicked_item.tab_id]

        # Blocking signals from tree view to prevent edit event
        self.tree_widget.blockSignals(True)

        if hasattr(clicked_item, "tab_id"):
            tab = self.tab_widgets[clicked_item.tab_id]

            if type(tab) is MeasurementTabWidget:
                name = tab.obj.name

                # Check that the data is read.
                if not tab.data_loaded:
                    tab.data_loaded = True
                    progress_bar = QtWidgets.QProgressBar()
                    loading_bar = QtWidgets.QProgressBar()
                    loading_bar.setMinimum(0)
                    loading_bar.setMaximum(0)
                    self.statusbar.addWidget(progress_bar, 1)
                    self.statusbar.addWidget(loading_bar, 2)
                    progress_bar.show()
                    loading_bar.show()
                    progress_bar.setValue(5)
                    QtCore.QCoreApplication.processEvents(QtCore.QEventLoop.AllEvents)

                    tab.obj.load_data()
                    progress_bar.setValue(35)
                    QtCore.QCoreApplication.processEvents(QtCore.QEventLoop.AllEvents)

                    tab.add_histogram()
                    loading_bar.hide()
                    self.statusbar.removeWidget(loading_bar)

                    progress_bar.setValue(50)
                    QtCore.QCoreApplication.processEvents(QtCore.QEventLoop.AllEvents)
                    tab.check_previous_state_files(progress_bar)  # Load previous states.
                    self.statusbar.removeWidget(progress_bar)
                    progress_bar.hide()
                    self.__change_tab_icon(clicked_item)
                    master_mea = tab.obj.request.get_master()
                    if master_mea and tab.obj.name == master_mea.name:
                        name = "{0} (master)".format(name)

            elif type(tab) is SimulationTabWidget:
                name = tab.obj.name

                # Check that the data is read.
                if not tab.data_loaded:
                    tab.data_loaded = True
                    # tab.simulation.load_data()
                    tab.add_simulation_depth_profile()
                    self.__change_tab_icon(clicked_item)
            else:
                raise TabError("No such tab widget")

            # Check that the tab to be focused exists.
            if not self.__tab_exists(clicked_item.tab_id):
                self.ui.tabs.addTab(tab, name)
            self.ui.tabs.setCurrentWidget(tab)

        self.tree_widget.blockSignals(False)

    def hide_panel(self, enable_hide=None):
        """Sets the frame (including measurement navigation view, global 
        settings and request settings buttons) visible.
        
        Args:
            enable_hide: If True, sets the frame visible and vice versa. 
            If not given, sets the frame visible or hidden depending its 
            previous state.
        """
        if enable_hide is not None:
            self.panel_shown = enable_hide
        else:
            self.panel_shown = not self.panel_shown    
        if self.panel_shown:
            self.ui.hidePanelButton.setText("<")
        else:
            self.ui.hidePanelButton.setText(">")

        self.ui.frame.setVisible(self.panel_shown)

    def import_pelletron(self):
        """Import Pelletron's measurements into request.
        
        Import Pelletron's measurements from 
        """
        if not self.request:
            return
        import_dialog = ImportMeasurementsDialog(self.request,
                                                 self.icon_manager,
                                                 self.statusbar,
                                                 self)  # For loading measurements.
        if import_dialog.imported:
            self.__remove_info_tab()

    def import_binary(self):
        """Import binary measurements into request.
        
        Import binary measurements from 
        """
        if not self.request:
            return
        import_dialog = ImportDialogBinary(self.request,
                                           self.icon_manager,
                                           self.statusbar,
                                           self)  # For loading measurements.
        if import_dialog.imported:
            self.__remove_info_tab()

    def import_simulation(self):
        """
        Opens a file dialog for selecting simulation to import.
        Opens selected simulation in Potku.
        """
        if not self.request:
            return
        # TODO: What type of file should be opened? This may other method than open_file_dialog
        filename = open_file_dialog(self, self.request.directory, "Select a simulation to load",
                                    "Simulation (*.smthn)")
        # TODO: create necessary tab widget etc.
        if filename:
            QtWidgets.QMessageBox.critical(self, "Error", "Simulation import not yet implemented!",
                                           QtWidgets.QMessageBox.Ok, QtWidgets.QMessageBox.Ok)

    def load_request_measurements(self, measurements=[]):
        """Load measurement files in the request.
        
        Args:
            measurements: A list representing loadable measurements when importing
                          measurements to the request.
        """
        # TODO: fix this for import_binary.py and import_measurement.py
        if measurements:
            samples_with_measurements = measurements
            load_data = True
        else:
            # a dict with the sample as a key, and measurements in the value as a list
            samples_with_measurements = self.request.samples.get_samples_and_measurements()
            load_data = False
        progress_bar = QtWidgets.QProgressBar()
        self.statusbar.addWidget(progress_bar, 1)
        progress_bar.show()
        
        count = len(samples_with_measurements)
        dirtyinteger = 0
        for sample, measurements in samples_with_measurements.items():
            for measurement_file in measurements:
                self.__add_new_tab("measurement", measurement_file, sample, progress_bar,
                                   dirtyinteger, count, load_data=load_data)
                dirtyinteger += 1

        self.statusbar.removeWidget(progress_bar)
        progress_bar.hide()

    def load_request_samples(self):
        """"Load sample files in the request.
        """
        sample_paths_in_request = self.request.get_samples_files()
        if sample_paths_in_request:
            for sample_path in sample_paths_in_request:
                sample = self.request.samples.add_sample(sample_path)
                self.__add_root_item_to_tree(sample)

    def load_request_simulations(self, simulations=[]):
        """Load simulation files in the request.

        Args:
            simulations: A list representing loadable simulation when importing
                          simulation to the request.
        """
        if simulations:
            samples_with_measurements = simulations
            load_data = True
        else:
            samples_with_measurements = self.request.samples.get_samples_and_simulations()
            load_data = False
        progress_bar = QtWidgets.QProgressBar()
        self.statusbar.addWidget(progress_bar, 1)
        progress_bar.show()

        count = len(samples_with_measurements)
        dirtyinteger = 0
        for sample, simulations in samples_with_measurements.items():
            for simulation_file in simulations:
                self.__add_new_tab("simulation", simulation_file, sample, progress_bar,
                                   dirtyinteger, count, load_data=load_data)
                dirtyinteger += 1

        self.statusbar.removeWidget(progress_bar)
        progress_bar.hide()

    def make_new_request(self):
        """Opens a dialog for creating a new request.
        """
        dialog = RequestNewDialog(self)  # The directory for request is already created after this

        # TODO: regex check for directory. I.E. do not allow asd/asd
        if dialog.directory:
            self.__close_request()
            title = "{0} - Request: {1}".format(self.title, dialog.name)
            self.ui.setWindowTitle(title)

            self.ui.treeWidget.setHeaderLabel("Request: {0}".format(dialog.name))
            self.__initialize_tree_view()

            self.request = Request(dialog.directory, dialog.name,
                                   self.statusbar, self.settings,
                                   self.tab_widgets)
            self.settings.set_request_directory_last_open(dialog.directory)
            # Request made, close introduction tab
            self.__remove_introduction_tab()
            self.__open_info_tab()
            self.__set_request_buttons_enabled(True)

    def open_about_dialog(self):
        """Show Potku program about dialog.
        """
        AboutDialog()

    def open_global_settings(self):
        """Opens global settings dialog.
        """
        GlobalSettingsDialog(self.settings)

    def open_new_measurement(self):
        """Opens file an open dialog and if filename is given opens new measurement 
        from it.
        """
        if not self.request:
            return

        dialog = LoadMeasurementDialog(self.request.samples.samples, self.request.directory)
        sample_name = dialog.sample

        if dialog.filename:
            try:
                self.ui.tabs.removeTab(self.ui.tabs.indexOf(
                                                   self.measurement_info_tab))
            except: 
                pass  # If there is no info tab, no need to worry about.
            progress_bar = QtWidgets.QProgressBar()
            self.statusbar.addWidget(progress_bar, 1)
            progress_bar.show()

            try:
                sample_item = (self.tree_widget.findItems(sample_name, Qt.MatchEndsWith, 0))[0]
            except Exception as e:
                # Sample is not yet in the tree, so add it
                self.__add_sample(sample_name)

            sample_item = (self.tree_widget.findItems(sample_name, Qt.MatchEndsWith, 0))[0]

            self.__add_new_tab("measurement", dialog.filename, sample_item.obj, progress_bar, load_data=True)
            self.__remove_info_tab()
            self.statusbar.removeWidget(progress_bar)
            progress_bar.hide()

    def create_new_simulation(self):
        """
        Opens a dialog for creating a new simulation.
        """
        dialog = SimulationNewDialog(self.request.samples.samples)

        simulation_name = dialog.name
        sample_name = dialog.sample
        if simulation_name and sample_name:
            progress_bar = QtWidgets.QProgressBar()
            self.statusbar.addWidget(progress_bar, 1)
            progress_bar.show()

            try:
                sample_item = (self.tree_widget.findItems(sample_name, Qt.MatchEndsWith, 0))[0]
            except Exception as e:
                # Sample is not yet in the tree, so add it
                self.__add_sample(sample_name)

            sample_item = (self.tree_widget.findItems(sample_name, Qt.MatchEndsWith, 0))[0]
            self.__add_new_tab("simulation", dialog.name, sample_item.obj, progress_bar, load_data=False)
            self.__remove_info_tab()
            self.statusbar.removeWidget(progress_bar)
            progress_bar.hide()

    def __add_sample(self, sample_name):
        """Creates a new Sample object and adds it to tree view.

        Args:
            sample_name: Sample name.
        """
        sample = self.request.samples.add_sample(name=sample_name)
        self.__add_root_item_to_tree(sample)

    def open_request(self):
        """Shows a dialog to open a request.
        """
        file = open_file_dialog(self,
                                self.settings.get_request_directory_last_open(),
                                "Open an existing request", "Request file (*.request)")
        if file:
            self.__close_request()
            folder = os.path.split(file)[0]
            folders = folder.split("/")
            fd_with_correct_sep = os.sep.join(folders)
            tmp_name = os.path.splitext(os.path.basename(file))[0]
            self.request = Request(fd_with_correct_sep, tmp_name,
                                   self.statusbar, self.settings,
                                   self.tab_widgets)
            self.ui.setWindowTitle("{0} - Request: {1}".format(
                                                       self.title,
                                                       self.request.get_name()))
            self.ui.treeWidget.setHeaderLabel(
                                 "Request: {0}".format(self.request.get_name()))
            self.__initialize_tree_view()
            self.settings.set_request_directory_last_open(folder)

            self.load_request_samples()
            self.load_request_measurements()
            self.load_request_simulations()
            self.__remove_introduction_tab()
            self.__set_request_buttons_enabled(True)
            
            master_measurement_name = self.request.has_master()
            nonslaves = self.request.get_nonslaves()
            if master_measurement_name:
                master_measurement = None
                keys = self.request.samples.measurements.measurements.keys()
                for key in keys:
                    measurement = self.request.samples.measurements.measurements[key]
                    if measurement.name == master_measurement_name:
                        master_measurement = measurement
                        self.request.set_master(measurement)
                        break

            for sample in self.request.samples.samples:
                # Get Sample item from tree
                try:
                    sample_item = (self.tree_widget.findItems("%02d" % sample.serial_number + " " + sample.name,
                                                             Qt.MatchEndsWith, 0))[0]
                    for i in range(sample_item.childCount()):
                        item = sample_item.child(i)
                        tab_widget = self.tab_widgets[item.tab_id]
                        tab_name = tab_widget.obj.name
                        if master_measurement_name and \
                                item.tab_id == master_measurement.tab_id:
                            item.setText(0,
                                         "{0} (master)".format(master_measurement_name))
                        elif tab_name in nonslaves or not master_measurement_name:
                            item.setText(0, tab_name)
                        else:
                            item.setText(0, "{0} (slave)".format(tab_name))

                    for i in range(sample_item.childCount()):
                        item = sample_item.child(i)
                        tab_widget = self.tab_widgets[item.tab_id]
                        tab_name = tab_widget.simulation.name
                        item.setText(0, tab_name)
                except:
                    # TODO Sample was not found in tree.
                    pass

    def open_request_settings(self):
        """Opens request settings dialog.
        """
        RequestSettingsDialog(self.request, self.icon_manager)

    def remove_tab(self, tab_index):
        """Remove tab.
        
        Args:
            tab_index: Integer representing index of the current tab
        """
        self.ui.tabs.removeTab(tab_index)

    def __add_root_item_to_tree(self, obj):
        """Adds a root item to tree.

        Args:
            obj: Object related to item.
        """
        tree_item = QtWidgets.QTreeWidgetItem()
        tree_item.setText(0, "Sample " + "%02d" % obj.serial_number + " " + obj.name)
        self.__change_tab_icon(tree_item, "folder_locked.svg")
        tree_item.setFlags(tree_item.flags() ^ Qt.ItemIsDragEnabled)
        tree_item.obj = obj

        self.tree_widget.addTopLevelItem(tree_item)

    def __add_item_to_tree(self, parent_item, obj, load_data):
        """Add item to tree where it can be opened.
        
        Args:
            obj: Object related to item.
            load_data: A boolean representing if data is loaded.
        """
        tree_item = QtWidgets.QTreeWidgetItem()
        tree_item.setText(0, obj.name)
        tree_item.tab_id = self.tab_id
        tree_item.item_name = obj.name
        tree_item.obj = obj
        tree_item.setFlags(tree_item.flags() | Qt.ItemNeverHasChildren)
        tree_item.setFlags(tree_item.flags() ^ Qt.ItemIsDropEnabled)
        tree_item.setFlags(tree_item.flags() | Qt.ItemIsEditable)
        # tree_item.setIcon(0, self.icon_manager.get_icon("folder_open.svg"))
        if load_data:
            self.__change_tab_icon(tree_item, "folder_open.svg")
        else:
            self.__change_tab_icon(tree_item, "folder_locked.svg")
        # self.ui.treeWidget.addTopLevelItem(tree_item)
        parent_item.addChild(tree_item)
        parent_item.setExpanded(True)

    def __add_new_tab(self, tab_type, filename, sample, progress_bar=None,
                      file_current=0, file_count=1, load_data=False):
        """Add new tab into TabWidget. TODO: Simulation included. Should be changed.
        
        Adds a new tab into program's tabWidget. Makes a new measurement for 
        said tab.
        
        Args:
            tab_type: Either "measurement" or "simulation".
            filename: A string representing measurement file.
            sample: The sample under which the measurement or simulation is put.
            progress_bar: A QtWidgets.QProgressBar to be updated.
            file_current: An integer representing which number is currently being
                          read. (for GUI)
            file_count: An integer representing how many files will be loaded.
            load_data: A boolean representing whether to load data or not. This is
                       to save time when loading a request and we do not want to
                       load every measurement.
        """
        if progress_bar:
            progress_bar.setValue((100 / file_count) * file_current)
            QtCore.QCoreApplication.processEvents(QtCore.QEventLoop.AllEvents)

        if tab_type == "measurement":
            measurement = self.request.samples.measurements.add_measurement_file(sample, filename, self.tab_id)
            if measurement:  # TODO: Finish this (load_data)
                tab = MeasurementTabWidget(self.tab_id, measurement,
                                           self.icon_manager)
                tab.issueMaster.connect(self.__master_issue_commands)

                tab.setAttribute(QtCore.Qt.WA_DeleteOnClose)
                self.tab_widgets[self.tab_id] = tab
                tab.add_log()
                tab.data_loaded = load_data
                if load_data:
                    loading_bar = QtWidgets.QProgressBar()
                    loading_bar.setMinimum(0)
                    loading_bar.setMaximum(0)
                    self.statusbar.addWidget(loading_bar, 1)
                    loading_bar.show()

                    measurement.load_data()
                    tab.add_histogram()
                    self.ui.tabs.addTab(tab, measurement.name)
                    self.ui.tabs.setCurrentWidget(tab)

                    loading_bar.hide()
                    self.statusbar.removeWidget(loading_bar)
                sample_item = (self.tree_widget.findItems("%02d" % sample.serial_number + " " + sample.name,
                                                              Qt.MatchEndsWith, 0))[0]
                self.__add_item_to_tree(sample_item, measurement, load_data)
                self.tab_id += 1

        if tab_type == "simulation":
            simulation = self.request.samples.simulations.add_simulation_file(sample, filename, self.tab_id)
            sample.increase_running_int_simulation_by_1()

            if simulation:  # TODO: Finish this (load_data)
                tab = SimulationTabWidget(self.request, self.tab_id, simulation,
                                          self.icon_manager)
                tab.issueMaster.connect(self.__master_issue_commands)

                tab.setAttribute(QtCore.Qt.WA_DeleteOnClose)
                self.tab_widgets[self.tab_id] = tab
                # tab.add_log()
                tab.data_loaded = load_data
                if load_data:
                    simulation.load_data()
                    tab.add_simulation_depth_profile()
                    self.ui.tabs.addTab(tab, simulation.name)
                    self.ui.tabs.setCurrentWidget(tab)

                sample_item = (self.tree_widget.findItems("%02d" % sample.serial_number + " " + sample.name,
                                                          Qt.MatchEndsWith, 0))[0]
                self.__add_item_to_tree(sample_item, simulation, load_data)
                self.tab_id += 1

    def __change_tab_icon(self, tree_item, icon="folder_open.svg"):
        """Change tab icon in QTreeWidgetItem.
        
        Args:
            tree_item: A QtWidgets.QTreeWidgetItem class object.
            icon: A string representing the icon name.
        """
        tree_item.setIcon(0, self.icon_manager.get_icon(icon))

    def __close_request(self):
        """Closes the request for opening a new one.
        """
        if self.request:
            # TODO: Doesn't release memory
            # Clear the treewidget
            self.ui.treeWidget.clear()
            self.ui.tabs.clear()
            self.request = None
            self.tab_widgets = {}
            self.tab_id = 0

    def __make_nonslave_measurement(self):
        """Exclude selected measurements from slave category.
        """
        self.tree_widget.blockSignals(True)
        items = self.ui.treeWidget.selectedItems()
        if not items:
            return
        master = self.request.get_master()

        tree_root = self.tree_widget.invisibleRootItem()
        for i in range(tree_root.childCount()):
            sample_item = tree_root.child(i)
            for j in range(sample_item.childCount()):
                tree_item = sample_item.child(j)
                if isinstance(tree_item.obj, Measurement):
                    tab_widget = self.tab_widgets[tree_item.tab_id]
                    if master and tab_widget.obj.directory != master.directory:
                        self.request.exclude_slave(tab_widget.obj)
                        tree_item.setText(0, tab_widget.obj.name)
        self.tree_widget.blockSignals(False)

    def __make_slave_measurement(self):
        """Include selected measurements in slave category.
        """
        self.tree_widget.blockSignals(True)
        items = self.ui.treeWidget.selectedItems()
        if not items:
            return
        master = self.request.get_master()

        tree_root = self.tree_widget.invisibleRootItem()
        for i in range(tree_root.childCount()):
            sample_item = tree_root.child(i)
            for j in range(sample_item.childCount()):
                tree_item = sample_item.child(j)
                if isinstance(tree_item.obj, Measurement):
                    tab_widget = self.tab_widgets[tree_item.tab_id]
                    if master and master.directory != tab_widget.obj.directory:
                        self.request.include_slave(tab_widget.obj)
                        tree_item.setText(0, "{0} (slave)".format(tab_widget.obj.name))
        self.tree_widget.blockSignals(False)

    def __make_master_measurement(self):
        """Make selected or first of the selected measurements 
        a master measurement.
        """
        self.tree_widget.blockSignals(True)

        items = self.ui.treeWidget.selectedItems()
        if not items:
            return
        master_tree = items[0]
        master_tab = self.tab_widgets[master_tree.tab_id]
        self.request.set_master(master_tab.obj)
        # old_master = self.request.get_master()
        nonslaves = self.request.get_nonslaves()
        
        tree_root = self.tree_widget.invisibleRootItem()
        for i in range(tree_root.childCount()):
            sample_item = tree_root.child(i)
            for j in range(sample_item.childCount()):
                tree_item = sample_item.child(j)
                if isinstance(tree_item.obj, Measurement):
                    tab_widget = self.tab_widgets[tree_item.tab_id]
                    tab_name = tab_widget.obj.name
                    if tree_item.tab_id == master_tab.tab_id:
                        tree_item.setText(0, "{0} (master)".format(tab_name))
                    elif tab_name in nonslaves:
                        tree_item.setText(0, tab_name)
                    else:
                        tree_item.setText(0, "{0} (slave)".format(tab_name))
                    tab_widget.toggle_master_button()

                for i in range(self.ui.tabs.count()):
                    tab = self.ui.tabs.widget(i)
                    tab_name = tab.obj.name
                    if tab.tab_id == master_tab.tab_id:
                        tab_name = "{0} (master)".format(tab_name)
                        self.ui.tabs.setTabText(tab.tab_id, tab_name)
                    else:
                        self.ui.tabs.setTabText(tab.tab_id, tab_name)

        self.tree_widget.blockSignals(False)

    def __master_issue_commands(self):
        """Issue commands from master measurement to all slave measurements in 
        the request.
        """
        reply = QtWidgets.QMessageBox.question(self, "Confirmation", "You are about to issue actions from master " +
                                               "measurement to all slave measurements in the request. This can take " +
                                               "several minutes. Please wait until notification is shown." +
                                               "\nDo you wish to continue?", QtWidgets.QMessageBox.Yes |
                                               QtWidgets.QMessageBox.No, QtWidgets.QMessageBox.Yes)
        if reply == QtWidgets.QMessageBox.No:
            return
        
        time_start = datetime.now()
        progress_bar = QtWidgets.QProgressBar()
        self.statusbar.addWidget(progress_bar, 1)
        progress_bar.show()
        nonslaves = self.request.get_nonslaves()
        master = self.request.get_master()
        master_tab = self.tab_widgets[master.tab_id]
        master_name = master.name
        directory = master.directory
        progress_bar.setValue(1)
        QtCore.QCoreApplication.processEvents(QtCore.QEventLoop.AllEvents) 
        # Load selections and save cut files
        # TODO: Make a check for these if identical already -> don't redo.
        self.request.save_selection(master)
        progress_bar.setValue(10)
        QtCore.QCoreApplication.processEvents(QtCore.QEventLoop.AllEvents) 
        
        self.request.save_cuts(master)
        progress_bar.setValue(25)
        QtCore.QCoreApplication.processEvents(QtCore.QEventLoop.AllEvents)

        tree_root = self.tree_widget.invisibleRootItem()
        for i in range(tree_root.childCount()):
            sample_item = tree_root.child(i)
            for j in range(sample_item.childCount()):
                tree_item = sample_item.child(j)
                if isinstance(tree_item.obj, Measurement):
                    tab = self.tab_widgets[tree_item.tab_id]
                    tabs = tab.obj
                    tab_name = tabs.name
                    if tab_name == master_name or tab_name in nonslaves:
                        continue
                    # Load measurement data if the slave is
                    if not tab.data_loaded:
                        tab.data_loaded = True
                        progress_bar_data = QtWidgets.QProgressBar()
                        self.statusbar.addWidget(progress_bar_data, 1)
                        progress_bar_data.show()
                        progress_bar_data.setValue(5)
                        QtCore.QCoreApplication.processEvents(QtCore.QEventLoop.AllEvents)

                        tab.obj.load_data()
                        progress_bar_data.setValue(35)
                        QtCore.QCoreApplication.processEvents(QtCore.QEventLoop.AllEvents)

                        tab.add_histogram()
                        progress_bar_data.hide()
                        self.statusbar.removeWidget(progress_bar_data)
                        QtCore.QCoreApplication.processEvents(QtCore.QEventLoop.AllEvents)

                        # Update tree item icon to open folder
                        # tree_item = None
                        # root = self.tree_widget.invisibleRootItem()
                        # root_child_count = root.childCount()
                        # for j in range(root_child_count):
                        #     item = root.child(j)
                        #     if item.tab_id == tab.tab_id:
                        #         tree_item = item
                        #         break
                        # if tree_item:
                        #     self.__change_tab_icon(tree_item)

                    # Check all widgets of master and do them for slaves.
                    if master_tab.depth_profile_widget and tab.data_loaded:
                        if tab.depth_profile_widget:
                            tab.del_widget(tab.depth_profile_widget)
                        tab.make_depth_profile(directory, master_name)
                        tab.depth_profile_widget.save_to_file()
                    if master_tab.elemental_losses_widget and tab.data_loaded:
                        if tab.elemental_losses_widget:
                            tab.del_widget(tab.elemental_losses_widget)
                        tab.make_elemental_losses(directory, master_name)
                        tab.elemental_losses_widget.save_to_file()
                    if master_tab.energy_spectrum_widget and tab.data_loaded:
                        if tab.energy_spectrum_widget:
                            tab.del_widget(tab.energy_spectrum_widget)
                        tab.make_energy_spectrum(directory, master_name)
                        tab.energy_spectrum_widget.save_to_file()
                    # progress_bar.setValue(25 + (i / root_child_count) * 75)
                    # QtCore.QCoreApplication.processEvents(QtCore.QEventLoop.AllEvents)
                    # i += 1
        self.statusbar.removeWidget(progress_bar)
        progress_bar.hide()
        time_end = datetime.now()
        time_duration = (time_end - time_start).seconds
        time_str = timedelta(seconds=time_duration)
        QtWidgets.QMessageBox.question(self, "Notification", "Master measurement's actions have been issued to slaves. "
                                       + "\nElapsed time: {0}".format(time_str), QtWidgets.QMessageBox.Ok,
                                       QtWidgets.QMessageBox.Ok)

    def __open_info_tab(self):
        """Opens an info tab to the QTabWidget 'tab_measurements' that guides the 
        user to add a new measurement to the request.
        """
        self.ui.tabs.addTab(self.ui.infoTab, "Info")

    def __remove_introduction_tab(self):
        """Removes an info tab from the QTabWidget 'tab_measurements' that guides
        the user to create a new request.
        """
        index = self.ui.tabs.indexOf(self.ui.introduceTab)
        if index >= 0:
            self.ui.tabs.removeTab(index)

    def __remove_master_measurement(self):
        """Remove master measurement
        """
        self.tree_widget.blockSignals(True)

        old_master = self.request.get_master()
        self.request.set_master()  # No master measurement

        tree_root = self.tree_widget.invisibleRootItem()
        for i in range(tree_root.childCount()):
            sample_item = tree_root.child(i)
            for j in range(sample_item.childCount()):
                tree_item = sample_item.child(j)
                if isinstance(tree_item.obj, Measurement):
                    tab_widget = self.tab_widgets[tree_item.tab_id]
                    tab_name = tab_widget.obj.name
                    tree_item.setText(0, tab_name)
                    tab_widget.toggle_master_button()

        if old_master:
            measurement_name = old_master.name
            self.ui.tabs.setTabText(old_master.tab_id, measurement_name)
            old_master_tab = self.tab_widgets[old_master.tab_id]
            old_master_tab.toggle_master_button()
        self.request.set_master()  # No master measurement

        self.tree_widget.blockSignals(False)

    def __remove_info_tab(self):
        """Removes an info tab from the QTabWidget 'tab_measurements' that guides
        the user to add a new measurement to the request.
        """
        index = self.ui.tabs.indexOf(self.ui.infoTab)
        if index >= 0:
            self.ui.tabs.removeTab(index)

    def __set_icons(self):
        """Adds icons to the main window.
        """
        self.icon_manager.set_icon(self.ui.requestSettingsButton, "gear.svg")
        self.icon_manager.set_icon(self.ui.globalSettingsButton, "gear.svg")
        self.icon_manager.set_icon(self.ui.actionNew_Request, "file.svg")
        self.icon_manager.set_icon(self.ui.actionOpen_Request, "folder_open.svg")
        self.icon_manager.set_icon(self.ui.actionSave_Request, "amarok_save.svg")
        self.icon_manager.set_icon(self.ui.actionNew_Measurement, "log.svg")

    def __set_request_buttons_enabled(self, state=False):
        """Enables 'request settings', 'save request' and 'new measurement' buttons.
           Enables simulation related buttons.
        Args:
            state: True/False enables or disables buttons
        """
        self.ui.requestSettingsButton.setEnabled(state)
        self.ui.actionSave_Request.setEnabled(state)
        self.ui.actionNew_Measurement.setEnabled(state)
        self.ui.actionNew_measurement_2.setEnabled(state)
        self.ui.menuImport.setEnabled(state)
        self.ui.actionRequest_Settings.setEnabled(state)
        # TODO: Should these only be enabled when there is measurement open?
        self.ui.actionAnalyze_elemental_losses.setEnabled(state)
        self.ui.actionCreate_energy_spectrum.setEnabled(state)
        self.ui.actionCreate_depth_profile.setEnabled(state)

        # enable simulation buttons
        self.ui.actionNew_Simulation.setEnabled(state)
        self.ui.actionNew_Simulation_2.setEnabled(state)
        self.ui.actionImport_simulation.setEnabled(state)

        # enable simulation energy spectra button
        self.ui.actionCreate_energy_spectrum_sim.setEnabled(state)

    def __tab_exists(self, tab_id):
        """Check if there is an open tab with the tab_id (identifier).
        
        Args:
            tab_id: Identifier (int) for the MeasurementTabWidget
            
        Returns:
            True if tab is found, False if not
        """
        # Try to find the clicked item from QTabWidget.
        for i in range(0, self.ui.tabs.count()):
            if self.ui.tabs.widget(i).tab_id == tab_id:
                return True
        return False

    def __open_manual(self):
        """Open user manual.
        """
        manual_filename = os.path.join("manual", "Potku-manual.pdf")
        used_os = platform.system()
        try:
            if used_os == "Windows":
                os.startfile(manual_filename)
            elif used_os == "Linux":
                subprocess.call(("xdg-open", manual_filename))
            elif used_os == "Darwin":
                subprocess.call(("open", manual_filename))
        except FileNotFoundError:
            QtWidgets.QMessageBox.question(self, "Not found", "There is no manual to be found!",
                                           QtWidgets.QMessageBox.Ok, QtWidgets.QMessageBox.Ok)


def main():
    """Main function
    """
    app = QtWidgets.QApplication(sys.argv)
    window = Potku()
    window.show()
    sys.exit(app.exec_())


if __name__ == "__main__":
    main()
<|MERGE_RESOLUTION|>--- conflicted
+++ resolved
@@ -1,1187 +1,1179 @@
-# coding=utf-8
-"""
-Created on 21.3.2013
-Updated on 12.4.2018
-
-Potku is a graphical user interface for analyzation and 
-visualization of measurement data collected from a ToF-ERD 
-telescope. For physics calculations Potku uses external 
-analyzation components.  
-Copyright (C) Jarkko Aalto, Timo Konu, Samuli Kärkkäinen, Samuli Rahkonen and 
-Miika Raunio
-
-This program is free software; you can redistribute it and/or
-modify it under the terms of the GNU General Public License
-as published by the Free Software Foundation; either version 2
-of the License, or (at your option) any later version.
-
-This program is distributed in the hope that it will be useful,
-but WITHOUT ANY WARRANTY; without even the implied warranty of
-MERCHANTABILITY or FITNESS FOR A PARTICULAR PURPOSE.  See the
-
-GNU General Public License for more details.
-
-You should have received a copy of the GNU General Public License
-along with this program (file named 'LICENCE').
-"""
-from PyQt5.QtCore import Qt
-<<<<<<< HEAD
-from PyQt5.QtWidgets import QMenu, QTreeWidget, QAbstractItemView
-=======
-from PyQt5.QtWidgets import QMenu, QTreeWidget, QAbstractItemView, QTreeWidgetItem
-
-from dialogs.measurement.load_measurement import LoadMeasurementDialog
-from modules.measurement import Measurement
->>>>>>> 6400e478
-
-__author__ = "Jarkko Aalto \n Timo Konu \n Samuli Kärkkäinen \n Samuli Rahkonen \n Miika Raunio \n" \
-             "Severi Jääskeläinen \n Samuel Kaiponen \n Heta Rekilä \n Sinikka Siironen"
-__version__ = "2.0"
-
-import gc
-import os
-import shutil
-import sys
-import platform
-import subprocess
-from datetime import datetime, timedelta
-from PyQt5 import QtWidgets, QtCore, uic, QtGui
-
-from dialogs.about import AboutDialog
-from dialogs.global_settings import GlobalSettingsDialog
-from dialogs.measurement.import_binary import ImportDialogBinary
-from dialogs.measurement.import_measurement import ImportMeasurementsDialog
-from dialogs.request_settings import RequestSettingsDialog
-from dialogs.new_request import RequestNewDialog
-from dialogs.simulation.new_simulation import SimulationNewDialog
-from modules.general_functions import open_file_dialog, rename_file, remove_file
-from modules.global_settings import GlobalSettings
-from modules.icon_manager import IconManager
-from modules.request import Request
-from widgets.measurement.tab import MeasurementTabWidget
-from widgets.simulation.tab import SimulationTabWidget
-
-
-class Potku(QtWidgets.QMainWindow):
-    """Potku is main window class.
-    """
-    
-    def __init__(self):
-        """Init main window for Potku.
-        """
-        super().__init__()
-        self.ui = uic.loadUi(os.path.join("ui_files", "ui_main_window.ui"), self)
-        self.title = self.ui.windowTitle()
-        self.ui.treeWidget.setHeaderLabel("")
-        
-        self.icon_manager = IconManager()
-        self.settings = GlobalSettings()
-        self.request = None
-        self.potku_bin_dir = os.getcwd()
-        
-        # Holds references to all the tab widgets in "tab_measurements" 
-        # (even when they are removed from the QTabWidget)
-        self.tab_widgets = {}
-        self.tab_id = 0  # identification for each tab
-
-        # Set up connections within UI
-        self.ui.actionNew_Measurement.triggered.connect(self.open_new_measurement)
-        self.ui.requestSettingsButton.clicked.connect(self.open_request_settings)
-        self.ui.globalSettingsButton.clicked.connect(self.open_global_settings)
-        self.ui.tabs.tabCloseRequested.connect(self.remove_tab)
-        self.ui.treeWidget.itemDoubleClicked.connect(self.focus_selected_tab)
-
-        self.ui.requestNewButton.clicked.connect(self.make_new_request)
-        self.ui.requestOpenButton.clicked.connect(self.open_request)
-        self.ui.actionNew_Request.triggered.connect(self.make_new_request)
-        self.ui.actionOpen_Request.triggered.connect(self.open_request)
-        self.ui.addNewMeasurementButton.clicked.connect(self.open_new_measurement)
-        self.ui.actionNew_measurement_2.triggered.connect(self.open_new_measurement)
-        self.ui.actionImport_pelletron.triggered.connect(self.import_pelletron)
-        self.ui.actionBinary_data_lst.triggered.connect(self.import_binary)
-        self.ui.action_manual.triggered.connect(self.__open_manual)
-        
-        self.ui.actionSave_cuts.triggered.connect(
-                                self.current_measurement_save_cuts)
-        self.ui.actionAnalyze_elemental_losses.triggered.connect(
-                                self.current_measurement_analyze_elemental_losses)
-        self.ui.actionCreate_energy_spectrum.triggered.connect(
-                                self.current_measurement_create_energy_spectrum)
-        self.ui.actionCreate_depth_profile.triggered.connect(
-                                self.current_measurement_create_depth_profile)
-        self.ui.actionGlobal_Settings.triggered.connect(self.open_global_settings)
-        self.ui.actionRequest_Settings.triggered.connect(self.open_request_settings)
-        self.ui.actionAbout.triggered.connect(self.open_about_dialog)
-        
-        self.ui.actionNew_Request_2.triggered.connect(self.make_new_request)
-        self.ui.actionOpen_Request_2.triggered.connect(self.open_request)
-        self.ui.actionExit.triggered.connect(self.close)
-        
-        self.ui.menuImport.setEnabled(False)
-        self.panel_shown = True
-        self.ui.hidePanelButton.clicked.connect(lambda: self.hide_panel())
-
-        # Set up simulation connections within UI
-        self.ui.actionNew_Simulation.triggered.connect(self.create_new_simulation)
-        self.ui.actionNew_Simulation_2.triggered.connect(self.create_new_simulation)
-        self.ui.actionImport_simulation.triggered.connect(self.import_simulation)
-        self.ui.actionCreate_energy_spectrum_sim.triggered.connect(self.current_simulation_create_energy_spectrum)
-        self.ui.addNewSimulationButton.clicked.connect(self.create_new_simulation)
-
-        # Set up report tool connection in UI
-        self.ui.actionCreate_report.triggered.connect(self.create_report)
-
-        # Set up styles for main window
-        bg_blue = "images/background_blue.svg"  # Cannot use os.path.join (PyQT+css)
-        bg_green = "images/background_green.svg"
-        style_intro = "QWidget#introduceTab {border-image: url(" + bg_blue + ");}"
-        style_mesinfo = ("QWidget#infoTab {border-image: url(" +
-                         bg_green + ");}")
-        self.ui.introduceTab.setStyleSheet(style_intro)
-        self.ui.infoTab.setStyleSheet(style_mesinfo)
-        self.__remove_info_tab()
-        
-        self.ui.setWindowIcon(self.icon_manager.get_icon("potku_icon.ico"))        
-        
-        # Set main window's icons to place
-        self.__set_icons()
-        self.ui.showMaximized()
-
-    def __initialize_tree_view(self):
-        """Inits the tree view and creates the top level items.
-        """
-        self.tree_widget = self.ui.treeWidget
-        self.tree_widget.setContextMenuPolicy(Qt.CustomContextMenu)
-        self.tree_widget.customContextMenuRequested.connect(self.__open_menu)
-        self.tree_widget.setDropIndicatorShown(True)
-        self.tree_widget.setDragDropMode(QAbstractItemView.InternalMove)
-        self.tree_widget.setDragEnabled(True)
-        self.tree_widget.setSelectionMode(QAbstractItemView.SingleSelection)
-        self.tree_widget.setEditTriggers(QAbstractItemView.NoEditTriggers)
-        self.tree_widget.itemChanged[QTreeWidgetItem, int].connect(self.__rename_dir)
-
-    def __open_menu(self, position):
-        """Opens the right click menu in tree view.
-        """
-        indexes = self.tree_widget.selectedIndexes()
-        if len(indexes) > 0:
-            level = 0
-            index = indexes[0]
-            while index.parent().isValid():
-                index = index.parent()
-                level += 1
-
-        menu = QMenu()
-        if level == 1:
-            menu.addAction("Rename", self.__rename_tree_item)
-            menu.addAction("Remove", self.__remove_tree_item)
-
-        if isinstance(self.tree_widget.currentItem().obj, Measurement):
-            menu.addAction("Make master", self.__make_master_measurement)
-            menu.addAction("Remove master", self.__remove_master_measurement)
-            menu.addAction("Exclude from slaves", self.__make_nonslave_measurement)
-            menu.addAction("Include as slave", self.__make_slave_measurement)
-
-        menu.exec_(self.tree_widget.viewport().mapToGlobal(position))
-
-    def __rename_tree_item(self):
-        """Renames selected tree item in tree view and in folder structure.
-        """
-        # TODO Prevent renaming as empty string.
-        clicked_item = self.tree_widget.currentItem()
-        self.tree_widget.editItem(clicked_item)
-
-    def __rename_dir(self):
-        """Renames object based on selected tree item. This method is called when tree item is changed.
-        """
-        clicked_item = self.tree_widget.currentItem()
-        if clicked_item:
-            try:
-                new_name = clicked_item.text(0)
-                new_path = clicked_item.obj.name_prefix + "%02d" % clicked_item.obj.serial_number + "-" + new_name
-                new_dir = rename_file(clicked_item.obj.directory, new_path)
-            except OSError:
-                QtWidgets.QMessageBox.critical(self, "Error", "A file or folder already exists on name " + new_name,
-                                               QtWidgets.QMessageBox.Ok, QtWidgets.QMessageBox.Ok)
-                # Block edit event from tree view when changing the name back to original.
-                self.tree_widget.blockSignals(True)
-                clicked_item.setText(0, clicked_item.obj.name)
-                self.tree_widget.blockSignals(False)
-                return
-            self.tree_widget.blockSignals(True)
-            clicked_item.obj.name = new_name
-            clicked_item.obj.directory = new_dir
-            clicked_item.obj.rename_data_file(new_name)
-            self.tree_widget.blockSignals(False)
-
-    def __remove_tree_item(self):
-        """Removes selected tree item in tree view and in folder structure.
-        """
-        clicked_item = self.tree_widget.currentItem()
-        if clicked_item:
-            # Remove object from Sample
-            clicked_item.parent().obj.remove_obj(clicked_item.obj)
-
-            # Remove object directory
-            remove_file(clicked_item.obj.directory)
-
-            # Remove object from tree
-            self.tree_widget.blockSignals(True)
-            clicked_item.parent().removeChild(clicked_item)
-            self.tree_widget.blockSignals(False)
-
-            # Remove object tab
-            self.remove_tab(clicked_item.tab_id)
-
-    def create_report(self):
-        """
-        Opens a dialog for making a report.
-        """
-        # TODO: Replace this with the actual dialog call.
-        QtWidgets.QMessageBox.critical(self, "Error", "Report tool not yet implemented!", QtWidgets.QMessageBox.Ok,
-                                       QtWidgets.QMessageBox.Ok)
-
-    def current_measurement_create_depth_profile(self):
-        """Opens the depth profile analyzation tool for the current open 
-        measurement tab widget.
-        """
-        widget = self.ui.tabs.currentWidget()
-        if hasattr(widget, "measurement"):
-            widget.open_depth_profile(widget)
-        else:
-            QtWidgets.QMessageBox.question(self, "Notification", "An open measurement is required to do this action.",
-                                           QtWidgets.QMessageBox.Ok, QtWidgets.QMessageBox.Ok)
-
-    def current_measurement_analyze_elemental_losses(self):
-        """Opens the element losses analyzation tool for the current open 
-        measurement tab widget.
-        """
-        widget = self.ui.tabs.currentWidget()
-        if hasattr(widget, "measurement"):
-            widget.open_element_losses(widget)
-        else:
-            QtWidgets.QMessageBox.question(self, "Notification", "An open measurement is required to do this action.",
-                                           QtWidgets.QMessageBox.Ok, QtWidgets.QMessageBox.Ok)
-
-    def current_measurement_create_energy_spectrum(self):
-        """Opens the energy spectrum analyzation tool for the current open 
-        measurement tab widget.
-        """
-        widget = self.ui.tabs.currentWidget()
-        if hasattr(widget, "measurement"):
-            widget.open_energy_spectrum(widget)
-        else:
-            QtWidgets.QMessageBox.question(self, "Notification", "An open measurement is required to do this action.",
-                                           QtWidgets.QMessageBox.Ok, QtWidgets.QMessageBox.Ok)
-
-    def current_measurement_save_cuts(self):
-        """Saves the current open measurement tab widget's selected cuts 
-        to cut files.
-        """
-        widget = self.ui.tabs.currentWidget()
-        if hasattr(widget, "measurement"):
-            widget.measurement_save_cuts()
-        else:
-            QtWidgets.QMessageBox.question(self, "Notification", "An open measurement is required to do this action.",
-                                           QtWidgets.QMessageBox.Ok, QtWidgets.QMessageBox.Ok)
-
-    def current_simulation_create_energy_spectrum(self):
-        """
-        Opens the energy spectrum analyzation tool for the current open
-        simulation tab widget.
-        """
-        widget = self.ui.tabs.currentWidget()
-        if hasattr(widget, "simulation"):
-            widget.open_energy_spectrum(widget)
-        else:
-            QtWidgets.QMessageBox.question(self, "Notification", "An open simulation is required to do this action.",
-                                           QtWidgets.QMessageBox.Ok, QtWidgets.QMessageBox.Ok)
-    
-    def delete_selections(self):
-        """Deletes the selected tree widget items.
-        """
-        # TODO: Memory isn't released correctly. Maybe because of matplotlib.
-        # TODO: Remove 'measurement_tab_widgets' variable and add tab reference
-        # to treewidgetitem.
-        selected_tabs = [self.tab_widgets[item.tab_id] for
-                         item in self.ui.treeWidget.selectedItems()]
-        if selected_tabs:  # Ask user a confirmation.
-            reply = QtWidgets.QMessageBox.question(self, "Confirmation", "Deleting selected measurements will delete"
-                                                   + " all files and folders under selected measurement directories."
-                                                   + "\n\nAre you sure you want to delete selected measurements?",
-                                                   QtWidgets.QMessageBox.Yes | QtWidgets.QMessageBox.No |
-                                                   QtWidgets.QMessageBox.Cancel,
-                                                   QtWidgets.QMessageBox.Cancel)
-            if reply == QtWidgets.QMessageBox.No or reply == QtWidgets.QMessageBox.Cancel:
-                return  # If clicked Yes, then continue normally
-        
-        for tab in selected_tabs:
-            measurement = self.request.samples.measurements.get_key_value(tab.tab_id)
-            try:
-                # Close and remove logs
-                measurement.remove_and_close_log(measurement.defaultlog)
-                measurement.remove_and_close_log(measurement.errorlog)
-                
-                # Remove measurement's directory tree
-                shutil.rmtree(measurement.directory)
-                os.remove(os.path.join(self.request.directory,
-                                       measurement.measurement_file))
-            except:
-                print("Error with removing files")
-                QtWidgets.QMessageBox.question(self, "Confirmation", "Problem with deleting files.",
-                                               QtWidgets.QMessageBox.Ok, QtWidgets.QMessageBox.Ok)
-                measurement.set_loggers()
-                return
-            
-            self.request.samples.measurements.remove_by_tab_id(tab.tab_id)
-            remove_index = self.ui.tabs.indexOf(tab)
-            self.remove_tab(remove_index)  # Remove measurement from open tabs 
-            
-            tab.histogram.matplotlib.delete()
-            tab.elemental_losses_widget.matplotlib.delete()
-            tab.energy_spectrum_widget.matplotlib.delete()
-            tab.depth_profile_widget.matplotlib.delete()
-            
-            tab.mdiArea.closeAllSubWindows()
-            del self.tab_widgets[tab.tab_id]
-            tab.close() 
-            tab.deleteLater()
-            
-        # Remove selected from tree widget
-        root = self.ui.treeWidget.invisibleRootItem()
-        for item in self.ui.treeWidget.selectedItems():
-            (item.parent() or root).removeChild(item)
-        gc.collect()  # Suggest garbage collector to clean.
-
-    def focus_selected_tab(self, clicked_item):
-        """Focus to selected tab (in tree widget) and if it isn't open, open it.
-        
-        Args:
-            clicked_item: TreeWidgetItem with tab_id attribute (int) that connects
-            the item to the corresponding MeasurementTabWidget
-        """
-        # TODO: This doesn't work. There is no list/dictionary of references to the
-        # tab widgets once they are removed from the QTabWidget. 
-        # tab = self.request_measurements[clicked_item.tab_id]
-
-        # Blocking signals from tree view to prevent edit event
-        self.tree_widget.blockSignals(True)
-
-        if hasattr(clicked_item, "tab_id"):
-            tab = self.tab_widgets[clicked_item.tab_id]
-
-            if type(tab) is MeasurementTabWidget:
-                name = tab.obj.name
-
-                # Check that the data is read.
-                if not tab.data_loaded:
-                    tab.data_loaded = True
-                    progress_bar = QtWidgets.QProgressBar()
-                    loading_bar = QtWidgets.QProgressBar()
-                    loading_bar.setMinimum(0)
-                    loading_bar.setMaximum(0)
-                    self.statusbar.addWidget(progress_bar, 1)
-                    self.statusbar.addWidget(loading_bar, 2)
-                    progress_bar.show()
-                    loading_bar.show()
-                    progress_bar.setValue(5)
-                    QtCore.QCoreApplication.processEvents(QtCore.QEventLoop.AllEvents)
-
-                    tab.obj.load_data()
-                    progress_bar.setValue(35)
-                    QtCore.QCoreApplication.processEvents(QtCore.QEventLoop.AllEvents)
-
-                    tab.add_histogram()
-                    loading_bar.hide()
-                    self.statusbar.removeWidget(loading_bar)
-
-                    progress_bar.setValue(50)
-                    QtCore.QCoreApplication.processEvents(QtCore.QEventLoop.AllEvents)
-                    tab.check_previous_state_files(progress_bar)  # Load previous states.
-                    self.statusbar.removeWidget(progress_bar)
-                    progress_bar.hide()
-                    self.__change_tab_icon(clicked_item)
-                    master_mea = tab.obj.request.get_master()
-                    if master_mea and tab.obj.name == master_mea.name:
-                        name = "{0} (master)".format(name)
-
-            elif type(tab) is SimulationTabWidget:
-                name = tab.obj.name
-
-                # Check that the data is read.
-                if not tab.data_loaded:
-                    tab.data_loaded = True
-                    # tab.simulation.load_data()
-                    tab.add_simulation_depth_profile()
-                    self.__change_tab_icon(clicked_item)
-            else:
-                raise TabError("No such tab widget")
-
-            # Check that the tab to be focused exists.
-            if not self.__tab_exists(clicked_item.tab_id):
-                self.ui.tabs.addTab(tab, name)
-            self.ui.tabs.setCurrentWidget(tab)
-
-        self.tree_widget.blockSignals(False)
-
-    def hide_panel(self, enable_hide=None):
-        """Sets the frame (including measurement navigation view, global 
-        settings and request settings buttons) visible.
-        
-        Args:
-            enable_hide: If True, sets the frame visible and vice versa. 
-            If not given, sets the frame visible or hidden depending its 
-            previous state.
-        """
-        if enable_hide is not None:
-            self.panel_shown = enable_hide
-        else:
-            self.panel_shown = not self.panel_shown    
-        if self.panel_shown:
-            self.ui.hidePanelButton.setText("<")
-        else:
-            self.ui.hidePanelButton.setText(">")
-
-        self.ui.frame.setVisible(self.panel_shown)
-
-    def import_pelletron(self):
-        """Import Pelletron's measurements into request.
-        
-        Import Pelletron's measurements from 
-        """
-        if not self.request:
-            return
-        import_dialog = ImportMeasurementsDialog(self.request,
-                                                 self.icon_manager,
-                                                 self.statusbar,
-                                                 self)  # For loading measurements.
-        if import_dialog.imported:
-            self.__remove_info_tab()
-
-    def import_binary(self):
-        """Import binary measurements into request.
-        
-        Import binary measurements from 
-        """
-        if not self.request:
-            return
-        import_dialog = ImportDialogBinary(self.request,
-                                           self.icon_manager,
-                                           self.statusbar,
-                                           self)  # For loading measurements.
-        if import_dialog.imported:
-            self.__remove_info_tab()
-
-    def import_simulation(self):
-        """
-        Opens a file dialog for selecting simulation to import.
-        Opens selected simulation in Potku.
-        """
-        if not self.request:
-            return
-        # TODO: What type of file should be opened? This may other method than open_file_dialog
-        filename = open_file_dialog(self, self.request.directory, "Select a simulation to load",
-                                    "Simulation (*.smthn)")
-        # TODO: create necessary tab widget etc.
-        if filename:
-            QtWidgets.QMessageBox.critical(self, "Error", "Simulation import not yet implemented!",
-                                           QtWidgets.QMessageBox.Ok, QtWidgets.QMessageBox.Ok)
-
-    def load_request_measurements(self, measurements=[]):
-        """Load measurement files in the request.
-        
-        Args:
-            measurements: A list representing loadable measurements when importing
-                          measurements to the request.
-        """
-        # TODO: fix this for import_binary.py and import_measurement.py
-        if measurements:
-            samples_with_measurements = measurements
-            load_data = True
-        else:
-            # a dict with the sample as a key, and measurements in the value as a list
-            samples_with_measurements = self.request.samples.get_samples_and_measurements()
-            load_data = False
-        progress_bar = QtWidgets.QProgressBar()
-        self.statusbar.addWidget(progress_bar, 1)
-        progress_bar.show()
-        
-        count = len(samples_with_measurements)
-        dirtyinteger = 0
-        for sample, measurements in samples_with_measurements.items():
-            for measurement_file in measurements:
-                self.__add_new_tab("measurement", measurement_file, sample, progress_bar,
-                                   dirtyinteger, count, load_data=load_data)
-                dirtyinteger += 1
-
-        self.statusbar.removeWidget(progress_bar)
-        progress_bar.hide()
-
-    def load_request_samples(self):
-        """"Load sample files in the request.
-        """
-        sample_paths_in_request = self.request.get_samples_files()
-        if sample_paths_in_request:
-            for sample_path in sample_paths_in_request:
-                sample = self.request.samples.add_sample(sample_path)
-                self.__add_root_item_to_tree(sample)
-
-    def load_request_simulations(self, simulations=[]):
-        """Load simulation files in the request.
-
-        Args:
-            simulations: A list representing loadable simulation when importing
-                          simulation to the request.
-        """
-        if simulations:
-            samples_with_measurements = simulations
-            load_data = True
-        else:
-            samples_with_measurements = self.request.samples.get_samples_and_simulations()
-            load_data = False
-        progress_bar = QtWidgets.QProgressBar()
-        self.statusbar.addWidget(progress_bar, 1)
-        progress_bar.show()
-
-        count = len(samples_with_measurements)
-        dirtyinteger = 0
-        for sample, simulations in samples_with_measurements.items():
-            for simulation_file in simulations:
-                self.__add_new_tab("simulation", simulation_file, sample, progress_bar,
-                                   dirtyinteger, count, load_data=load_data)
-                dirtyinteger += 1
-
-        self.statusbar.removeWidget(progress_bar)
-        progress_bar.hide()
-
-    def make_new_request(self):
-        """Opens a dialog for creating a new request.
-        """
-        dialog = RequestNewDialog(self)  # The directory for request is already created after this
-
-        # TODO: regex check for directory. I.E. do not allow asd/asd
-        if dialog.directory:
-            self.__close_request()
-            title = "{0} - Request: {1}".format(self.title, dialog.name)
-            self.ui.setWindowTitle(title)
-
-            self.ui.treeWidget.setHeaderLabel("Request: {0}".format(dialog.name))
-            self.__initialize_tree_view()
-
-            self.request = Request(dialog.directory, dialog.name,
-                                   self.statusbar, self.settings,
-                                   self.tab_widgets)
-            self.settings.set_request_directory_last_open(dialog.directory)
-            # Request made, close introduction tab
-            self.__remove_introduction_tab()
-            self.__open_info_tab()
-            self.__set_request_buttons_enabled(True)
-
-    def open_about_dialog(self):
-        """Show Potku program about dialog.
-        """
-        AboutDialog()
-
-    def open_global_settings(self):
-        """Opens global settings dialog.
-        """
-        GlobalSettingsDialog(self.settings)
-
-    def open_new_measurement(self):
-        """Opens file an open dialog and if filename is given opens new measurement 
-        from it.
-        """
-        if not self.request:
-            return
-
-        dialog = LoadMeasurementDialog(self.request.samples.samples, self.request.directory)
-        sample_name = dialog.sample
-
-        if dialog.filename:
-            try:
-                self.ui.tabs.removeTab(self.ui.tabs.indexOf(
-                                                   self.measurement_info_tab))
-            except: 
-                pass  # If there is no info tab, no need to worry about.
-            progress_bar = QtWidgets.QProgressBar()
-            self.statusbar.addWidget(progress_bar, 1)
-            progress_bar.show()
-
-            try:
-                sample_item = (self.tree_widget.findItems(sample_name, Qt.MatchEndsWith, 0))[0]
-            except Exception as e:
-                # Sample is not yet in the tree, so add it
-                self.__add_sample(sample_name)
-
-            sample_item = (self.tree_widget.findItems(sample_name, Qt.MatchEndsWith, 0))[0]
-
-            self.__add_new_tab("measurement", dialog.filename, sample_item.obj, progress_bar, load_data=True)
-            self.__remove_info_tab()
-            self.statusbar.removeWidget(progress_bar)
-            progress_bar.hide()
-
-    def create_new_simulation(self):
-        """
-        Opens a dialog for creating a new simulation.
-        """
-        dialog = SimulationNewDialog(self.request.samples.samples)
-
-        simulation_name = dialog.name
-        sample_name = dialog.sample
-        if simulation_name and sample_name:
-            progress_bar = QtWidgets.QProgressBar()
-            self.statusbar.addWidget(progress_bar, 1)
-            progress_bar.show()
-
-            try:
-                sample_item = (self.tree_widget.findItems(sample_name, Qt.MatchEndsWith, 0))[0]
-            except Exception as e:
-                # Sample is not yet in the tree, so add it
-                self.__add_sample(sample_name)
-
-            sample_item = (self.tree_widget.findItems(sample_name, Qt.MatchEndsWith, 0))[0]
-            self.__add_new_tab("simulation", dialog.name, sample_item.obj, progress_bar, load_data=False)
-            self.__remove_info_tab()
-            self.statusbar.removeWidget(progress_bar)
-            progress_bar.hide()
-
-    def __add_sample(self, sample_name):
-        """Creates a new Sample object and adds it to tree view.
-
-        Args:
-            sample_name: Sample name.
-        """
-        sample = self.request.samples.add_sample(name=sample_name)
-        self.__add_root_item_to_tree(sample)
-
-    def open_request(self):
-        """Shows a dialog to open a request.
-        """
-        file = open_file_dialog(self,
-                                self.settings.get_request_directory_last_open(),
-                                "Open an existing request", "Request file (*.request)")
-        if file:
-            self.__close_request()
-            folder = os.path.split(file)[0]
-            folders = folder.split("/")
-            fd_with_correct_sep = os.sep.join(folders)
-            tmp_name = os.path.splitext(os.path.basename(file))[0]
-            self.request = Request(fd_with_correct_sep, tmp_name,
-                                   self.statusbar, self.settings,
-                                   self.tab_widgets)
-            self.ui.setWindowTitle("{0} - Request: {1}".format(
-                                                       self.title,
-                                                       self.request.get_name()))
-            self.ui.treeWidget.setHeaderLabel(
-                                 "Request: {0}".format(self.request.get_name()))
-            self.__initialize_tree_view()
-            self.settings.set_request_directory_last_open(folder)
-
-            self.load_request_samples()
-            self.load_request_measurements()
-            self.load_request_simulations()
-            self.__remove_introduction_tab()
-            self.__set_request_buttons_enabled(True)
-            
-            master_measurement_name = self.request.has_master()
-            nonslaves = self.request.get_nonslaves()
-            if master_measurement_name:
-                master_measurement = None
-                keys = self.request.samples.measurements.measurements.keys()
-                for key in keys:
-                    measurement = self.request.samples.measurements.measurements[key]
-                    if measurement.name == master_measurement_name:
-                        master_measurement = measurement
-                        self.request.set_master(measurement)
-                        break
-
-            for sample in self.request.samples.samples:
-                # Get Sample item from tree
-                try:
-                    sample_item = (self.tree_widget.findItems("%02d" % sample.serial_number + " " + sample.name,
-                                                             Qt.MatchEndsWith, 0))[0]
-                    for i in range(sample_item.childCount()):
-                        item = sample_item.child(i)
-                        tab_widget = self.tab_widgets[item.tab_id]
-                        tab_name = tab_widget.obj.name
-                        if master_measurement_name and \
-                                item.tab_id == master_measurement.tab_id:
-                            item.setText(0,
-                                         "{0} (master)".format(master_measurement_name))
-                        elif tab_name in nonslaves or not master_measurement_name:
-                            item.setText(0, tab_name)
-                        else:
-                            item.setText(0, "{0} (slave)".format(tab_name))
-
-                    for i in range(sample_item.childCount()):
-                        item = sample_item.child(i)
-                        tab_widget = self.tab_widgets[item.tab_id]
-                        tab_name = tab_widget.simulation.name
-                        item.setText(0, tab_name)
-                except:
-                    # TODO Sample was not found in tree.
-                    pass
-
-    def open_request_settings(self):
-        """Opens request settings dialog.
-        """
-        RequestSettingsDialog(self.request, self.icon_manager)
-
-    def remove_tab(self, tab_index):
-        """Remove tab.
-        
-        Args:
-            tab_index: Integer representing index of the current tab
-        """
-        self.ui.tabs.removeTab(tab_index)
-
-    def __add_root_item_to_tree(self, obj):
-        """Adds a root item to tree.
-
-        Args:
-            obj: Object related to item.
-        """
-        tree_item = QtWidgets.QTreeWidgetItem()
-        tree_item.setText(0, "Sample " + "%02d" % obj.serial_number + " " + obj.name)
-        self.__change_tab_icon(tree_item, "folder_locked.svg")
-        tree_item.setFlags(tree_item.flags() ^ Qt.ItemIsDragEnabled)
-        tree_item.obj = obj
-
-        self.tree_widget.addTopLevelItem(tree_item)
-
-    def __add_item_to_tree(self, parent_item, obj, load_data):
-        """Add item to tree where it can be opened.
-        
-        Args:
-            obj: Object related to item.
-            load_data: A boolean representing if data is loaded.
-        """
-        tree_item = QtWidgets.QTreeWidgetItem()
-        tree_item.setText(0, obj.name)
-        tree_item.tab_id = self.tab_id
-        tree_item.item_name = obj.name
-        tree_item.obj = obj
-        tree_item.setFlags(tree_item.flags() | Qt.ItemNeverHasChildren)
-        tree_item.setFlags(tree_item.flags() ^ Qt.ItemIsDropEnabled)
-        tree_item.setFlags(tree_item.flags() | Qt.ItemIsEditable)
-        # tree_item.setIcon(0, self.icon_manager.get_icon("folder_open.svg"))
-        if load_data:
-            self.__change_tab_icon(tree_item, "folder_open.svg")
-        else:
-            self.__change_tab_icon(tree_item, "folder_locked.svg")
-        # self.ui.treeWidget.addTopLevelItem(tree_item)
-        parent_item.addChild(tree_item)
-        parent_item.setExpanded(True)
-
-    def __add_new_tab(self, tab_type, filename, sample, progress_bar=None,
-                      file_current=0, file_count=1, load_data=False):
-        """Add new tab into TabWidget. TODO: Simulation included. Should be changed.
-        
-        Adds a new tab into program's tabWidget. Makes a new measurement for 
-        said tab.
-        
-        Args:
-            tab_type: Either "measurement" or "simulation".
-            filename: A string representing measurement file.
-            sample: The sample under which the measurement or simulation is put.
-            progress_bar: A QtWidgets.QProgressBar to be updated.
-            file_current: An integer representing which number is currently being
-                          read. (for GUI)
-            file_count: An integer representing how many files will be loaded.
-            load_data: A boolean representing whether to load data or not. This is
-                       to save time when loading a request and we do not want to
-                       load every measurement.
-        """
-        if progress_bar:
-            progress_bar.setValue((100 / file_count) * file_current)
-            QtCore.QCoreApplication.processEvents(QtCore.QEventLoop.AllEvents)
-
-        if tab_type == "measurement":
-            measurement = self.request.samples.measurements.add_measurement_file(sample, filename, self.tab_id)
-            if measurement:  # TODO: Finish this (load_data)
-                tab = MeasurementTabWidget(self.tab_id, measurement,
-                                           self.icon_manager)
-                tab.issueMaster.connect(self.__master_issue_commands)
-
-                tab.setAttribute(QtCore.Qt.WA_DeleteOnClose)
-                self.tab_widgets[self.tab_id] = tab
-                tab.add_log()
-                tab.data_loaded = load_data
-                if load_data:
-                    loading_bar = QtWidgets.QProgressBar()
-                    loading_bar.setMinimum(0)
-                    loading_bar.setMaximum(0)
-                    self.statusbar.addWidget(loading_bar, 1)
-                    loading_bar.show()
-
-                    measurement.load_data()
-                    tab.add_histogram()
-                    self.ui.tabs.addTab(tab, measurement.name)
-                    self.ui.tabs.setCurrentWidget(tab)
-
-                    loading_bar.hide()
-                    self.statusbar.removeWidget(loading_bar)
-                sample_item = (self.tree_widget.findItems("%02d" % sample.serial_number + " " + sample.name,
-                                                              Qt.MatchEndsWith, 0))[0]
-                self.__add_item_to_tree(sample_item, measurement, load_data)
-                self.tab_id += 1
-
-        if tab_type == "simulation":
-            simulation = self.request.samples.simulations.add_simulation_file(sample, filename, self.tab_id)
-            sample.increase_running_int_simulation_by_1()
-
-            if simulation:  # TODO: Finish this (load_data)
-                tab = SimulationTabWidget(self.request, self.tab_id, simulation,
-                                          self.icon_manager)
-                tab.issueMaster.connect(self.__master_issue_commands)
-
-                tab.setAttribute(QtCore.Qt.WA_DeleteOnClose)
-                self.tab_widgets[self.tab_id] = tab
-                # tab.add_log()
-                tab.data_loaded = load_data
-                if load_data:
-                    simulation.load_data()
-                    tab.add_simulation_depth_profile()
-                    self.ui.tabs.addTab(tab, simulation.name)
-                    self.ui.tabs.setCurrentWidget(tab)
-
-                sample_item = (self.tree_widget.findItems("%02d" % sample.serial_number + " " + sample.name,
-                                                          Qt.MatchEndsWith, 0))[0]
-                self.__add_item_to_tree(sample_item, simulation, load_data)
-                self.tab_id += 1
-
-    def __change_tab_icon(self, tree_item, icon="folder_open.svg"):
-        """Change tab icon in QTreeWidgetItem.
-        
-        Args:
-            tree_item: A QtWidgets.QTreeWidgetItem class object.
-            icon: A string representing the icon name.
-        """
-        tree_item.setIcon(0, self.icon_manager.get_icon(icon))
-
-    def __close_request(self):
-        """Closes the request for opening a new one.
-        """
-        if self.request:
-            # TODO: Doesn't release memory
-            # Clear the treewidget
-            self.ui.treeWidget.clear()
-            self.ui.tabs.clear()
-            self.request = None
-            self.tab_widgets = {}
-            self.tab_id = 0
-
-    def __make_nonslave_measurement(self):
-        """Exclude selected measurements from slave category.
-        """
-        self.tree_widget.blockSignals(True)
-        items = self.ui.treeWidget.selectedItems()
-        if not items:
-            return
-        master = self.request.get_master()
-
-        tree_root = self.tree_widget.invisibleRootItem()
-        for i in range(tree_root.childCount()):
-            sample_item = tree_root.child(i)
-            for j in range(sample_item.childCount()):
-                tree_item = sample_item.child(j)
-                if isinstance(tree_item.obj, Measurement):
-                    tab_widget = self.tab_widgets[tree_item.tab_id]
-                    if master and tab_widget.obj.directory != master.directory:
-                        self.request.exclude_slave(tab_widget.obj)
-                        tree_item.setText(0, tab_widget.obj.name)
-        self.tree_widget.blockSignals(False)
-
-    def __make_slave_measurement(self):
-        """Include selected measurements in slave category.
-        """
-        self.tree_widget.blockSignals(True)
-        items = self.ui.treeWidget.selectedItems()
-        if not items:
-            return
-        master = self.request.get_master()
-
-        tree_root = self.tree_widget.invisibleRootItem()
-        for i in range(tree_root.childCount()):
-            sample_item = tree_root.child(i)
-            for j in range(sample_item.childCount()):
-                tree_item = sample_item.child(j)
-                if isinstance(tree_item.obj, Measurement):
-                    tab_widget = self.tab_widgets[tree_item.tab_id]
-                    if master and master.directory != tab_widget.obj.directory:
-                        self.request.include_slave(tab_widget.obj)
-                        tree_item.setText(0, "{0} (slave)".format(tab_widget.obj.name))
-        self.tree_widget.blockSignals(False)
-
-    def __make_master_measurement(self):
-        """Make selected or first of the selected measurements 
-        a master measurement.
-        """
-        self.tree_widget.blockSignals(True)
-
-        items = self.ui.treeWidget.selectedItems()
-        if not items:
-            return
-        master_tree = items[0]
-        master_tab = self.tab_widgets[master_tree.tab_id]
-        self.request.set_master(master_tab.obj)
-        # old_master = self.request.get_master()
-        nonslaves = self.request.get_nonslaves()
-        
-        tree_root = self.tree_widget.invisibleRootItem()
-        for i in range(tree_root.childCount()):
-            sample_item = tree_root.child(i)
-            for j in range(sample_item.childCount()):
-                tree_item = sample_item.child(j)
-                if isinstance(tree_item.obj, Measurement):
-                    tab_widget = self.tab_widgets[tree_item.tab_id]
-                    tab_name = tab_widget.obj.name
-                    if tree_item.tab_id == master_tab.tab_id:
-                        tree_item.setText(0, "{0} (master)".format(tab_name))
-                    elif tab_name in nonslaves:
-                        tree_item.setText(0, tab_name)
-                    else:
-                        tree_item.setText(0, "{0} (slave)".format(tab_name))
-                    tab_widget.toggle_master_button()
-
-                for i in range(self.ui.tabs.count()):
-                    tab = self.ui.tabs.widget(i)
-                    tab_name = tab.obj.name
-                    if tab.tab_id == master_tab.tab_id:
-                        tab_name = "{0} (master)".format(tab_name)
-                        self.ui.tabs.setTabText(tab.tab_id, tab_name)
-                    else:
-                        self.ui.tabs.setTabText(tab.tab_id, tab_name)
-
-        self.tree_widget.blockSignals(False)
-
-    def __master_issue_commands(self):
-        """Issue commands from master measurement to all slave measurements in 
-        the request.
-        """
-        reply = QtWidgets.QMessageBox.question(self, "Confirmation", "You are about to issue actions from master " +
-                                               "measurement to all slave measurements in the request. This can take " +
-                                               "several minutes. Please wait until notification is shown." +
-                                               "\nDo you wish to continue?", QtWidgets.QMessageBox.Yes |
-                                               QtWidgets.QMessageBox.No, QtWidgets.QMessageBox.Yes)
-        if reply == QtWidgets.QMessageBox.No:
-            return
-        
-        time_start = datetime.now()
-        progress_bar = QtWidgets.QProgressBar()
-        self.statusbar.addWidget(progress_bar, 1)
-        progress_bar.show()
-        nonslaves = self.request.get_nonslaves()
-        master = self.request.get_master()
-        master_tab = self.tab_widgets[master.tab_id]
-        master_name = master.name
-        directory = master.directory
-        progress_bar.setValue(1)
-        QtCore.QCoreApplication.processEvents(QtCore.QEventLoop.AllEvents) 
-        # Load selections and save cut files
-        # TODO: Make a check for these if identical already -> don't redo.
-        self.request.save_selection(master)
-        progress_bar.setValue(10)
-        QtCore.QCoreApplication.processEvents(QtCore.QEventLoop.AllEvents) 
-        
-        self.request.save_cuts(master)
-        progress_bar.setValue(25)
-        QtCore.QCoreApplication.processEvents(QtCore.QEventLoop.AllEvents)
-
-        tree_root = self.tree_widget.invisibleRootItem()
-        for i in range(tree_root.childCount()):
-            sample_item = tree_root.child(i)
-            for j in range(sample_item.childCount()):
-                tree_item = sample_item.child(j)
-                if isinstance(tree_item.obj, Measurement):
-                    tab = self.tab_widgets[tree_item.tab_id]
-                    tabs = tab.obj
-                    tab_name = tabs.name
-                    if tab_name == master_name or tab_name in nonslaves:
-                        continue
-                    # Load measurement data if the slave is
-                    if not tab.data_loaded:
-                        tab.data_loaded = True
-                        progress_bar_data = QtWidgets.QProgressBar()
-                        self.statusbar.addWidget(progress_bar_data, 1)
-                        progress_bar_data.show()
-                        progress_bar_data.setValue(5)
-                        QtCore.QCoreApplication.processEvents(QtCore.QEventLoop.AllEvents)
-
-                        tab.obj.load_data()
-                        progress_bar_data.setValue(35)
-                        QtCore.QCoreApplication.processEvents(QtCore.QEventLoop.AllEvents)
-
-                        tab.add_histogram()
-                        progress_bar_data.hide()
-                        self.statusbar.removeWidget(progress_bar_data)
-                        QtCore.QCoreApplication.processEvents(QtCore.QEventLoop.AllEvents)
-
-                        # Update tree item icon to open folder
-                        # tree_item = None
-                        # root = self.tree_widget.invisibleRootItem()
-                        # root_child_count = root.childCount()
-                        # for j in range(root_child_count):
-                        #     item = root.child(j)
-                        #     if item.tab_id == tab.tab_id:
-                        #         tree_item = item
-                        #         break
-                        # if tree_item:
-                        #     self.__change_tab_icon(tree_item)
-
-                    # Check all widgets of master and do them for slaves.
-                    if master_tab.depth_profile_widget and tab.data_loaded:
-                        if tab.depth_profile_widget:
-                            tab.del_widget(tab.depth_profile_widget)
-                        tab.make_depth_profile(directory, master_name)
-                        tab.depth_profile_widget.save_to_file()
-                    if master_tab.elemental_losses_widget and tab.data_loaded:
-                        if tab.elemental_losses_widget:
-                            tab.del_widget(tab.elemental_losses_widget)
-                        tab.make_elemental_losses(directory, master_name)
-                        tab.elemental_losses_widget.save_to_file()
-                    if master_tab.energy_spectrum_widget and tab.data_loaded:
-                        if tab.energy_spectrum_widget:
-                            tab.del_widget(tab.energy_spectrum_widget)
-                        tab.make_energy_spectrum(directory, master_name)
-                        tab.energy_spectrum_widget.save_to_file()
-                    # progress_bar.setValue(25 + (i / root_child_count) * 75)
-                    # QtCore.QCoreApplication.processEvents(QtCore.QEventLoop.AllEvents)
-                    # i += 1
-        self.statusbar.removeWidget(progress_bar)
-        progress_bar.hide()
-        time_end = datetime.now()
-        time_duration = (time_end - time_start).seconds
-        time_str = timedelta(seconds=time_duration)
-        QtWidgets.QMessageBox.question(self, "Notification", "Master measurement's actions have been issued to slaves. "
-                                       + "\nElapsed time: {0}".format(time_str), QtWidgets.QMessageBox.Ok,
-                                       QtWidgets.QMessageBox.Ok)
-
-    def __open_info_tab(self):
-        """Opens an info tab to the QTabWidget 'tab_measurements' that guides the 
-        user to add a new measurement to the request.
-        """
-        self.ui.tabs.addTab(self.ui.infoTab, "Info")
-
-    def __remove_introduction_tab(self):
-        """Removes an info tab from the QTabWidget 'tab_measurements' that guides
-        the user to create a new request.
-        """
-        index = self.ui.tabs.indexOf(self.ui.introduceTab)
-        if index >= 0:
-            self.ui.tabs.removeTab(index)
-
-    def __remove_master_measurement(self):
-        """Remove master measurement
-        """
-        self.tree_widget.blockSignals(True)
-
-        old_master = self.request.get_master()
-        self.request.set_master()  # No master measurement
-
-        tree_root = self.tree_widget.invisibleRootItem()
-        for i in range(tree_root.childCount()):
-            sample_item = tree_root.child(i)
-            for j in range(sample_item.childCount()):
-                tree_item = sample_item.child(j)
-                if isinstance(tree_item.obj, Measurement):
-                    tab_widget = self.tab_widgets[tree_item.tab_id]
-                    tab_name = tab_widget.obj.name
-                    tree_item.setText(0, tab_name)
-                    tab_widget.toggle_master_button()
-
-        if old_master:
-            measurement_name = old_master.name
-            self.ui.tabs.setTabText(old_master.tab_id, measurement_name)
-            old_master_tab = self.tab_widgets[old_master.tab_id]
-            old_master_tab.toggle_master_button()
-        self.request.set_master()  # No master measurement
-
-        self.tree_widget.blockSignals(False)
-
-    def __remove_info_tab(self):
-        """Removes an info tab from the QTabWidget 'tab_measurements' that guides
-        the user to add a new measurement to the request.
-        """
-        index = self.ui.tabs.indexOf(self.ui.infoTab)
-        if index >= 0:
-            self.ui.tabs.removeTab(index)
-
-    def __set_icons(self):
-        """Adds icons to the main window.
-        """
-        self.icon_manager.set_icon(self.ui.requestSettingsButton, "gear.svg")
-        self.icon_manager.set_icon(self.ui.globalSettingsButton, "gear.svg")
-        self.icon_manager.set_icon(self.ui.actionNew_Request, "file.svg")
-        self.icon_manager.set_icon(self.ui.actionOpen_Request, "folder_open.svg")
-        self.icon_manager.set_icon(self.ui.actionSave_Request, "amarok_save.svg")
-        self.icon_manager.set_icon(self.ui.actionNew_Measurement, "log.svg")
-
-    def __set_request_buttons_enabled(self, state=False):
-        """Enables 'request settings', 'save request' and 'new measurement' buttons.
-           Enables simulation related buttons.
-        Args:
-            state: True/False enables or disables buttons
-        """
-        self.ui.requestSettingsButton.setEnabled(state)
-        self.ui.actionSave_Request.setEnabled(state)
-        self.ui.actionNew_Measurement.setEnabled(state)
-        self.ui.actionNew_measurement_2.setEnabled(state)
-        self.ui.menuImport.setEnabled(state)
-        self.ui.actionRequest_Settings.setEnabled(state)
-        # TODO: Should these only be enabled when there is measurement open?
-        self.ui.actionAnalyze_elemental_losses.setEnabled(state)
-        self.ui.actionCreate_energy_spectrum.setEnabled(state)
-        self.ui.actionCreate_depth_profile.setEnabled(state)
-
-        # enable simulation buttons
-        self.ui.actionNew_Simulation.setEnabled(state)
-        self.ui.actionNew_Simulation_2.setEnabled(state)
-        self.ui.actionImport_simulation.setEnabled(state)
-
-        # enable simulation energy spectra button
-        self.ui.actionCreate_energy_spectrum_sim.setEnabled(state)
-
-    def __tab_exists(self, tab_id):
-        """Check if there is an open tab with the tab_id (identifier).
-        
-        Args:
-            tab_id: Identifier (int) for the MeasurementTabWidget
-            
-        Returns:
-            True if tab is found, False if not
-        """
-        # Try to find the clicked item from QTabWidget.
-        for i in range(0, self.ui.tabs.count()):
-            if self.ui.tabs.widget(i).tab_id == tab_id:
-                return True
-        return False
-
-    def __open_manual(self):
-        """Open user manual.
-        """
-        manual_filename = os.path.join("manual", "Potku-manual.pdf")
-        used_os = platform.system()
-        try:
-            if used_os == "Windows":
-                os.startfile(manual_filename)
-            elif used_os == "Linux":
-                subprocess.call(("xdg-open", manual_filename))
-            elif used_os == "Darwin":
-                subprocess.call(("open", manual_filename))
-        except FileNotFoundError:
-            QtWidgets.QMessageBox.question(self, "Not found", "There is no manual to be found!",
-                                           QtWidgets.QMessageBox.Ok, QtWidgets.QMessageBox.Ok)
-
-
-def main():
-    """Main function
-    """
-    app = QtWidgets.QApplication(sys.argv)
-    window = Potku()
-    window.show()
-    sys.exit(app.exec_())
-
-
-if __name__ == "__main__":
-    main()
+# coding=utf-8
+"""
+Created on 21.3.2013
+Updated on 12.4.2018
+
+Potku is a graphical user interface for analyzation and 
+visualization of measurement data collected from a ToF-ERD 
+telescope. For physics calculations Potku uses external 
+analyzation components.  
+Copyright (C) Jarkko Aalto, Timo Konu, Samuli Kärkkäinen, Samuli Rahkonen and 
+Miika Raunio
+
+This program is free software; you can redistribute it and/or
+modify it under the terms of the GNU General Public License
+as published by the Free Software Foundation; either version 2
+of the License, or (at your option) any later version.
+
+This program is distributed in the hope that it will be useful,
+but WITHOUT ANY WARRANTY; without even the implied warranty of
+MERCHANTABILITY or FITNESS FOR A PARTICULAR PURPOSE.  See the
+
+GNU General Public License for more details.
+
+You should have received a copy of the GNU General Public License
+along with this program (file named 'LICENCE').
+"""
+
+__author__ = "Jarkko Aalto \n Timo Konu \n Samuli Kärkkäinen \n Samuli Rahkonen \n Miika Raunio \n" \
+             "Severi Jääskeläinen \n Samuel Kaiponen \n Heta Rekilä \n Sinikka Siironen"
+__version__ = "2.0"
+
+import gc
+import platform
+import subprocess
+import sys
+from datetime import datetime, timedelta
+
+import os
+import shutil
+from PyQt5 import QtWidgets, QtCore, uic
+
+from dialogs.about import AboutDialog
+from dialogs.global_settings import GlobalSettingsDialog
+from dialogs.measurement.import_binary import ImportDialogBinary
+from dialogs.measurement.import_measurement import ImportMeasurementsDialog
+from dialogs.new_request import RequestNewDialog
+from dialogs.request_settings import RequestSettingsDialog
+from dialogs.simulation.new_simulation import SimulationNewDialog
+from modules.general_functions import open_file_dialog
+from modules.global_settings import GlobalSettings
+from modules.icon_manager import IconManager
+from modules.request import Request
+from widgets.measurement.tab import MeasurementTabWidget
+from widgets.simulation.tab import SimulationTabWidget
+
+
+class Potku(QtWidgets.QMainWindow):
+    """Potku is main window class.
+    """
+    
+    def __init__(self):
+        """Init main window for Potku.
+        """
+        super().__init__()
+        self.ui = uic.loadUi(os.path.join("ui_files", "ui_main_window.ui"), self)
+        self.title = self.ui.windowTitle()
+        self.ui.treeWidget.setHeaderLabel("")
+        
+        self.icon_manager = IconManager()
+        self.settings = GlobalSettings()
+        self.request = None
+        self.potku_bin_dir = os.getcwd()
+        
+        # Holds references to all the tab widgets in "tab_measurements" 
+        # (even when they are removed from the QTabWidget)
+        self.tab_widgets = {}
+        self.tab_id = 0  # identification for each tab
+
+        # Set up connections within UI
+        self.ui.actionNew_Measurement.triggered.connect(self.open_new_measurement)
+        self.ui.requestSettingsButton.clicked.connect(self.open_request_settings)
+        self.ui.globalSettingsButton.clicked.connect(self.open_global_settings)
+        self.ui.tabs.tabCloseRequested.connect(self.remove_tab)
+        self.ui.treeWidget.itemDoubleClicked.connect(self.focus_selected_tab)
+
+        self.ui.requestNewButton.clicked.connect(self.make_new_request)
+        self.ui.requestOpenButton.clicked.connect(self.open_request)
+        self.ui.actionNew_Request.triggered.connect(self.make_new_request)
+        self.ui.actionOpen_Request.triggered.connect(self.open_request)
+        self.ui.addNewMeasurementButton.clicked.connect(self.open_new_measurement)
+        self.ui.actionNew_measurement_2.triggered.connect(self.open_new_measurement)
+        self.ui.actionImport_pelletron.triggered.connect(self.import_pelletron)
+        self.ui.actionBinary_data_lst.triggered.connect(self.import_binary)
+        self.ui.action_manual.triggered.connect(self.__open_manual)
+        
+        self.ui.actionSave_cuts.triggered.connect(
+                                self.current_measurement_save_cuts)
+        self.ui.actionAnalyze_elemental_losses.triggered.connect(
+                                self.current_measurement_analyze_elemental_losses)
+        self.ui.actionCreate_energy_spectrum.triggered.connect(
+                                self.current_measurement_create_energy_spectrum)
+        self.ui.actionCreate_depth_profile.triggered.connect(
+                                self.current_measurement_create_depth_profile)
+        self.ui.actionGlobal_Settings.triggered.connect(self.open_global_settings)
+        self.ui.actionRequest_Settings.triggered.connect(self.open_request_settings)
+        self.ui.actionAbout.triggered.connect(self.open_about_dialog)
+        
+        self.ui.actionNew_Request_2.triggered.connect(self.make_new_request)
+        self.ui.actionOpen_Request_2.triggered.connect(self.open_request)
+        self.ui.actionExit.triggered.connect(self.close)
+        
+        self.ui.menuImport.setEnabled(False)
+        self.panel_shown = True
+        self.ui.hidePanelButton.clicked.connect(lambda: self.hide_panel())
+
+        # Set up simulation connections within UI
+        self.ui.actionNew_Simulation.triggered.connect(self.create_new_simulation)
+        self.ui.actionNew_Simulation_2.triggered.connect(self.create_new_simulation)
+        self.ui.actionImport_simulation.triggered.connect(self.import_simulation)
+        self.ui.actionCreate_energy_spectrum_sim.triggered.connect(self.current_simulation_create_energy_spectrum)
+        self.ui.addNewSimulationButton.clicked.connect(self.create_new_simulation)
+
+        # Set up report tool connection in UI
+        self.ui.actionCreate_report.triggered.connect(self.create_report)
+
+        # Set up styles for main window
+        bg_blue = "images/background_blue.svg"  # Cannot use os.path.join (PyQT+css)
+        bg_green = "images/background_green.svg"
+        style_intro = "QWidget#introduceTab {border-image: url(" + bg_blue + ");}"
+        style_mesinfo = ("QWidget#infoTab {border-image: url(" +
+                         bg_green + ");}")
+        self.ui.introduceTab.setStyleSheet(style_intro)
+        self.ui.infoTab.setStyleSheet(style_mesinfo)
+        self.__remove_info_tab()
+        
+        self.ui.setWindowIcon(self.icon_manager.get_icon("potku_icon.ico"))        
+        
+        # Set main window's icons to place
+        self.__set_icons()
+        self.ui.showMaximized()
+
+    def __initialize_tree_view(self):
+        """Inits the tree view and creates the top level items.
+        """
+        self.tree_widget = self.ui.treeWidget
+        self.tree_widget.setContextMenuPolicy(Qt.CustomContextMenu)
+        self.tree_widget.customContextMenuRequested.connect(self.__open_menu)
+        self.tree_widget.setDropIndicatorShown(True)
+        self.tree_widget.setDragDropMode(QAbstractItemView.InternalMove)
+        self.tree_widget.setDragEnabled(True)
+        self.tree_widget.setSelectionMode(QAbstractItemView.SingleSelection)
+        self.tree_widget.setEditTriggers(QAbstractItemView.NoEditTriggers)
+        self.tree_widget.itemChanged[QTreeWidgetItem, int].connect(self.__rename_dir)
+
+    def __open_menu(self, position):
+        """Opens the right click menu in tree view.
+        """
+        indexes = self.tree_widget.selectedIndexes()
+        if len(indexes) > 0:
+            level = 0
+            index = indexes[0]
+            while index.parent().isValid():
+                index = index.parent()
+                level += 1
+
+        menu = QMenu()
+        if level == 1:
+            menu.addAction("Rename", self.__rename_tree_item)
+            menu.addAction("Remove", self.__remove_tree_item)
+
+        if isinstance(self.tree_widget.currentItem().obj, Measurement):
+            menu.addAction("Make master", self.__make_master_measurement)
+            menu.addAction("Remove master", self.__remove_master_measurement)
+            menu.addAction("Exclude from slaves", self.__make_nonslave_measurement)
+            menu.addAction("Include as slave", self.__make_slave_measurement)
+
+        menu.exec_(self.tree_widget.viewport().mapToGlobal(position))
+
+    def __rename_tree_item(self):
+        """Renames selected tree item in tree view and in folder structure.
+        """
+        # TODO Prevent renaming as empty string.
+        clicked_item = self.tree_widget.currentItem()
+        self.tree_widget.editItem(clicked_item)
+
+    def __rename_dir(self):
+        """Renames object based on selected tree item. This method is called when tree item is changed.
+        """
+        clicked_item = self.tree_widget.currentItem()
+        if clicked_item:
+            try:
+                new_name = clicked_item.text(0)
+                new_path = clicked_item.obj.name_prefix + "%02d" % clicked_item.obj.serial_number + "-" + new_name
+                new_dir = rename_file(clicked_item.obj.directory, new_path)
+            except OSError:
+                QtWidgets.QMessageBox.critical(self, "Error", "A file or folder already exists on name " + new_name,
+                                               QtWidgets.QMessageBox.Ok, QtWidgets.QMessageBox.Ok)
+                # Block edit event from tree view when changing the name back to original.
+                self.tree_widget.blockSignals(True)
+                clicked_item.setText(0, clicked_item.obj.name)
+                self.tree_widget.blockSignals(False)
+                return
+            self.tree_widget.blockSignals(True)
+            clicked_item.obj.name = new_name
+            clicked_item.obj.directory = new_dir
+            clicked_item.obj.rename_data_file(new_name)
+            self.tree_widget.blockSignals(False)
+
+    def __remove_tree_item(self):
+        """Removes selected tree item in tree view and in folder structure.
+        """
+        clicked_item = self.tree_widget.currentItem()
+        if clicked_item:
+            # Remove object from Sample
+            clicked_item.parent().obj.remove_obj(clicked_item.obj)
+
+            # Remove object directory
+            remove_file(clicked_item.obj.directory)
+
+            # Remove object from tree
+            self.tree_widget.blockSignals(True)
+            clicked_item.parent().removeChild(clicked_item)
+            self.tree_widget.blockSignals(False)
+
+            # Remove object tab
+            self.remove_tab(clicked_item.tab_id)
+
+    def create_report(self):
+        """
+        Opens a dialog for making a report.
+        """
+        # TODO: Replace this with the actual dialog call.
+        QtWidgets.QMessageBox.critical(self, "Error", "Report tool not yet implemented!", QtWidgets.QMessageBox.Ok,
+                                       QtWidgets.QMessageBox.Ok)
+
+    def current_measurement_create_depth_profile(self):
+        """Opens the depth profile analyzation tool for the current open 
+        measurement tab widget.
+        """
+        widget = self.ui.tabs.currentWidget()
+        if hasattr(widget, "measurement"):
+            widget.open_depth_profile(widget)
+        else:
+            QtWidgets.QMessageBox.question(self, "Notification", "An open measurement is required to do this action.",
+                                           QtWidgets.QMessageBox.Ok, QtWidgets.QMessageBox.Ok)
+
+    def current_measurement_analyze_elemental_losses(self):
+        """Opens the element losses analyzation tool for the current open 
+        measurement tab widget.
+        """
+        widget = self.ui.tabs.currentWidget()
+        if hasattr(widget, "measurement"):
+            widget.open_element_losses(widget)
+        else:
+            QtWidgets.QMessageBox.question(self, "Notification", "An open measurement is required to do this action.",
+                                           QtWidgets.QMessageBox.Ok, QtWidgets.QMessageBox.Ok)
+
+    def current_measurement_create_energy_spectrum(self):
+        """Opens the energy spectrum analyzation tool for the current open 
+        measurement tab widget.
+        """
+        widget = self.ui.tabs.currentWidget()
+        if hasattr(widget, "measurement"):
+            widget.open_energy_spectrum(widget)
+        else:
+            QtWidgets.QMessageBox.question(self, "Notification", "An open measurement is required to do this action.",
+                                           QtWidgets.QMessageBox.Ok, QtWidgets.QMessageBox.Ok)
+
+    def current_measurement_save_cuts(self):
+        """Saves the current open measurement tab widget's selected cuts 
+        to cut files.
+        """
+        widget = self.ui.tabs.currentWidget()
+        if hasattr(widget, "measurement"):
+            widget.measurement_save_cuts()
+        else:
+            QtWidgets.QMessageBox.question(self, "Notification", "An open measurement is required to do this action.",
+                                           QtWidgets.QMessageBox.Ok, QtWidgets.QMessageBox.Ok)
+
+    def current_simulation_create_energy_spectrum(self):
+        """
+        Opens the energy spectrum analyzation tool for the current open
+        simulation tab widget.
+        """
+        widget = self.ui.tabs.currentWidget()
+        if hasattr(widget, "simulation"):
+            widget.open_energy_spectrum(widget)
+        else:
+            QtWidgets.QMessageBox.question(self, "Notification", "An open simulation is required to do this action.",
+                                           QtWidgets.QMessageBox.Ok, QtWidgets.QMessageBox.Ok)
+    
+    def delete_selections(self):
+        """Deletes the selected tree widget items.
+        """
+        # TODO: Memory isn't released correctly. Maybe because of matplotlib.
+        # TODO: Remove 'measurement_tab_widgets' variable and add tab reference
+        # to treewidgetitem.
+        selected_tabs = [self.tab_widgets[item.tab_id] for
+                         item in self.ui.treeWidget.selectedItems()]
+        if selected_tabs:  # Ask user a confirmation.
+            reply = QtWidgets.QMessageBox.question(self, "Confirmation", "Deleting selected measurements will delete"
+                                                   + " all files and folders under selected measurement directories."
+                                                   + "\n\nAre you sure you want to delete selected measurements?",
+                                                   QtWidgets.QMessageBox.Yes | QtWidgets.QMessageBox.No |
+                                                   QtWidgets.QMessageBox.Cancel,
+                                                   QtWidgets.QMessageBox.Cancel)
+            if reply == QtWidgets.QMessageBox.No or reply == QtWidgets.QMessageBox.Cancel:
+                return  # If clicked Yes, then continue normally
+        
+        for tab in selected_tabs:
+            measurement = self.request.samples.measurements.get_key_value(tab.tab_id)
+            try:
+                # Close and remove logs
+                measurement.remove_and_close_log(measurement.defaultlog)
+                measurement.remove_and_close_log(measurement.errorlog)
+                
+                # Remove measurement's directory tree
+                shutil.rmtree(measurement.directory)
+                os.remove(os.path.join(self.request.directory,
+                                       measurement.measurement_file))
+            except:
+                print("Error with removing files")
+                QtWidgets.QMessageBox.question(self, "Confirmation", "Problem with deleting files.",
+                                               QtWidgets.QMessageBox.Ok, QtWidgets.QMessageBox.Ok)
+                measurement.set_loggers()
+                return
+            
+            self.request.samples.measurements.remove_by_tab_id(tab.tab_id)
+            remove_index = self.ui.tabs.indexOf(tab)
+            self.remove_tab(remove_index)  # Remove measurement from open tabs 
+            
+            tab.histogram.matplotlib.delete()
+            tab.elemental_losses_widget.matplotlib.delete()
+            tab.energy_spectrum_widget.matplotlib.delete()
+            tab.depth_profile_widget.matplotlib.delete()
+            
+            tab.mdiArea.closeAllSubWindows()
+            del self.tab_widgets[tab.tab_id]
+            tab.close() 
+            tab.deleteLater()
+            
+        # Remove selected from tree widget
+        root = self.ui.treeWidget.invisibleRootItem()
+        for item in self.ui.treeWidget.selectedItems():
+            (item.parent() or root).removeChild(item)
+        gc.collect()  # Suggest garbage collector to clean.
+
+    def focus_selected_tab(self, clicked_item):
+        """Focus to selected tab (in tree widget) and if it isn't open, open it.
+        
+        Args:
+            clicked_item: TreeWidgetItem with tab_id attribute (int) that connects
+            the item to the corresponding MeasurementTabWidget
+        """
+        # TODO: This doesn't work. There is no list/dictionary of references to the
+        # tab widgets once they are removed from the QTabWidget. 
+        # tab = self.request_measurements[clicked_item.tab_id]
+
+        # Blocking signals from tree view to prevent edit event
+        self.tree_widget.blockSignals(True)
+
+        if hasattr(clicked_item, "tab_id"):
+            tab = self.tab_widgets[clicked_item.tab_id]
+
+            if type(tab) is MeasurementTabWidget:
+                name = tab.obj.name
+
+                # Check that the data is read.
+                if not tab.data_loaded:
+                    tab.data_loaded = True
+                    progress_bar = QtWidgets.QProgressBar()
+                    loading_bar = QtWidgets.QProgressBar()
+                    loading_bar.setMinimum(0)
+                    loading_bar.setMaximum(0)
+                    self.statusbar.addWidget(progress_bar, 1)
+                    self.statusbar.addWidget(loading_bar, 2)
+                    progress_bar.show()
+                    loading_bar.show()
+                    progress_bar.setValue(5)
+                    QtCore.QCoreApplication.processEvents(QtCore.QEventLoop.AllEvents)
+
+                    tab.obj.load_data()
+                    progress_bar.setValue(35)
+                    QtCore.QCoreApplication.processEvents(QtCore.QEventLoop.AllEvents)
+
+                    tab.add_histogram()
+                    loading_bar.hide()
+                    self.statusbar.removeWidget(loading_bar)
+
+                    progress_bar.setValue(50)
+                    QtCore.QCoreApplication.processEvents(QtCore.QEventLoop.AllEvents)
+                    tab.check_previous_state_files(progress_bar)  # Load previous states.
+                    self.statusbar.removeWidget(progress_bar)
+                    progress_bar.hide()
+                    self.__change_tab_icon(clicked_item)
+                    master_mea = tab.obj.request.get_master()
+                    if master_mea and tab.obj.name == master_mea.name:
+                        name = "{0} (master)".format(name)
+
+            elif type(tab) is SimulationTabWidget:
+                name = tab.obj.name
+
+                # Check that the data is read.
+                if not tab.data_loaded:
+                    tab.data_loaded = True
+                    # tab.simulation.load_data()
+                    tab.add_simulation_depth_profile()
+                    self.__change_tab_icon(clicked_item)
+            else:
+                raise TabError("No such tab widget")
+
+            # Check that the tab to be focused exists.
+            if not self.__tab_exists(clicked_item.tab_id):
+                self.ui.tabs.addTab(tab, name)
+            self.ui.tabs.setCurrentWidget(tab)
+
+        self.tree_widget.blockSignals(False)
+
+    def hide_panel(self, enable_hide=None):
+        """Sets the frame (including measurement navigation view, global 
+        settings and request settings buttons) visible.
+        
+        Args:
+            enable_hide: If True, sets the frame visible and vice versa. 
+            If not given, sets the frame visible or hidden depending its 
+            previous state.
+        """
+        if enable_hide is not None:
+            self.panel_shown = enable_hide
+        else:
+            self.panel_shown = not self.panel_shown    
+        if self.panel_shown:
+            self.ui.hidePanelButton.setText("<")
+        else:
+            self.ui.hidePanelButton.setText(">")
+
+        self.ui.frame.setVisible(self.panel_shown)
+
+    def import_pelletron(self):
+        """Import Pelletron's measurements into request.
+        
+        Import Pelletron's measurements from 
+        """
+        if not self.request:
+            return
+        import_dialog = ImportMeasurementsDialog(self.request,
+                                                 self.icon_manager,
+                                                 self.statusbar,
+                                                 self)  # For loading measurements.
+        if import_dialog.imported:
+            self.__remove_info_tab()
+
+    def import_binary(self):
+        """Import binary measurements into request.
+        
+        Import binary measurements from 
+        """
+        if not self.request:
+            return
+        import_dialog = ImportDialogBinary(self.request,
+                                           self.icon_manager,
+                                           self.statusbar,
+                                           self)  # For loading measurements.
+        if import_dialog.imported:
+            self.__remove_info_tab()
+
+    def import_simulation(self):
+        """
+        Opens a file dialog for selecting simulation to import.
+        Opens selected simulation in Potku.
+        """
+        if not self.request:
+            return
+        # TODO: What type of file should be opened? This may other method than open_file_dialog
+        filename = open_file_dialog(self, self.request.directory, "Select a simulation to load",
+                                    "Simulation (*.smthn)")
+        # TODO: create necessary tab widget etc.
+        if filename:
+            QtWidgets.QMessageBox.critical(self, "Error", "Simulation import not yet implemented!",
+                                           QtWidgets.QMessageBox.Ok, QtWidgets.QMessageBox.Ok)
+
+    def load_request_measurements(self, measurements=[]):
+        """Load measurement files in the request.
+        
+        Args:
+            measurements: A list representing loadable measurements when importing
+                          measurements to the request.
+        """
+        # TODO: fix this for import_binary.py and import_measurement.py
+        if measurements:
+            samples_with_measurements = measurements
+            load_data = True
+        else:
+            # a dict with the sample as a key, and measurements in the value as a list
+            samples_with_measurements = self.request.samples.get_samples_and_measurements()
+            load_data = False
+        progress_bar = QtWidgets.QProgressBar()
+        self.statusbar.addWidget(progress_bar, 1)
+        progress_bar.show()
+        
+        count = len(samples_with_measurements)
+        dirtyinteger = 0
+        for sample, measurements in samples_with_measurements.items():
+            for measurement_file in measurements:
+                self.__add_new_tab("measurement", measurement_file, sample, progress_bar,
+                                   dirtyinteger, count, load_data=load_data)
+                dirtyinteger += 1
+
+        self.statusbar.removeWidget(progress_bar)
+        progress_bar.hide()
+
+    def load_request_samples(self):
+        """"Load sample files in the request.
+        """
+        sample_paths_in_request = self.request.get_samples_files()
+        if sample_paths_in_request:
+            for sample_path in sample_paths_in_request:
+                sample = self.request.samples.add_sample(sample_path)
+                self.__add_root_item_to_tree(sample)
+
+    def load_request_simulations(self, simulations=[]):
+        """Load simulation files in the request.
+
+        Args:
+            simulations: A list representing loadable simulation when importing
+                          simulation to the request.
+        """
+        if simulations:
+            samples_with_measurements = simulations
+            load_data = True
+        else:
+            samples_with_measurements = self.request.samples.get_samples_and_simulations()
+            load_data = False
+        progress_bar = QtWidgets.QProgressBar()
+        self.statusbar.addWidget(progress_bar, 1)
+        progress_bar.show()
+
+        count = len(samples_with_measurements)
+        dirtyinteger = 0
+        for sample, simulations in samples_with_measurements.items():
+            for simulation_file in simulations:
+                self.__add_new_tab("simulation", simulation_file, sample, progress_bar,
+                                   dirtyinteger, count, load_data=load_data)
+                dirtyinteger += 1
+
+        self.statusbar.removeWidget(progress_bar)
+        progress_bar.hide()
+
+    def make_new_request(self):
+        """Opens a dialog for creating a new request.
+        """
+        dialog = RequestNewDialog(self)  # The directory for request is already created after this
+
+        # TODO: regex check for directory. I.E. do not allow asd/asd
+        if dialog.directory:
+            self.__close_request()
+            title = "{0} - Request: {1}".format(self.title, dialog.name)
+            self.ui.setWindowTitle(title)
+
+            self.ui.treeWidget.setHeaderLabel("Request: {0}".format(dialog.name))
+            self.__initialize_tree_view()
+
+            self.request = Request(dialog.directory, dialog.name,
+                                   self.statusbar, self.settings,
+                                   self.tab_widgets)
+            self.settings.set_request_directory_last_open(dialog.directory)
+            # Request made, close introduction tab
+            self.__remove_introduction_tab()
+            self.__open_info_tab()
+            self.__set_request_buttons_enabled(True)
+
+    def open_about_dialog(self):
+        """Show Potku program about dialog.
+        """
+        AboutDialog()
+
+    def open_global_settings(self):
+        """Opens global settings dialog.
+        """
+        GlobalSettingsDialog(self.settings)
+
+    def open_new_measurement(self):
+        """Opens file an open dialog and if filename is given opens new measurement 
+        from it.
+        """
+        if not self.request:
+            return
+
+        dialog = LoadMeasurementDialog(self.request.samples.samples, self.request.directory)
+        sample_name = dialog.sample
+
+        if dialog.filename:
+            try:
+                self.ui.tabs.removeTab(self.ui.tabs.indexOf(
+                                                   self.measurement_info_tab))
+            except: 
+                pass  # If there is no info tab, no need to worry about.
+            progress_bar = QtWidgets.QProgressBar()
+            self.statusbar.addWidget(progress_bar, 1)
+            progress_bar.show()
+
+            try:
+                sample_item = (self.tree_widget.findItems(sample_name, Qt.MatchEndsWith, 0))[0]
+            except Exception as e:
+                # Sample is not yet in the tree, so add it
+                self.__add_sample(sample_name)
+
+            sample_item = (self.tree_widget.findItems(sample_name, Qt.MatchEndsWith, 0))[0]
+
+            self.__add_new_tab("measurement", dialog.filename, sample_item.obj, progress_bar, load_data=True)
+            self.__remove_info_tab()
+            self.statusbar.removeWidget(progress_bar)
+            progress_bar.hide()
+
+    def create_new_simulation(self):
+        """
+        Opens a dialog for creating a new simulation.
+        """
+        dialog = SimulationNewDialog(self.request.samples.samples)
+
+        simulation_name = dialog.name
+        sample_name = dialog.sample
+        if simulation_name and sample_name:
+            progress_bar = QtWidgets.QProgressBar()
+            self.statusbar.addWidget(progress_bar, 1)
+            progress_bar.show()
+
+            try:
+                sample_item = (self.tree_widget.findItems(sample_name, Qt.MatchEndsWith, 0))[0]
+            except Exception as e:
+                # Sample is not yet in the tree, so add it
+                self.__add_sample(sample_name)
+
+            sample_item = (self.tree_widget.findItems(sample_name, Qt.MatchEndsWith, 0))[0]
+            self.__add_new_tab("simulation", dialog.name, sample_item.obj, progress_bar, load_data=False)
+            self.__remove_info_tab()
+            self.statusbar.removeWidget(progress_bar)
+            progress_bar.hide()
+
+    def __add_sample(self, sample_name):
+        """Creates a new Sample object and adds it to tree view.
+
+        Args:
+            sample_name: Sample name.
+        """
+        sample = self.request.samples.add_sample(name=sample_name)
+        self.__add_root_item_to_tree(sample)
+
+    def open_request(self):
+        """Shows a dialog to open a request.
+        """
+        file = open_file_dialog(self,
+                                self.settings.get_request_directory_last_open(),
+                                "Open an existing request", "Request file (*.request)")
+        if file:
+            self.__close_request()
+            folder = os.path.split(file)[0]
+            folders = folder.split("/")
+            fd_with_correct_sep = os.sep.join(folders)
+            tmp_name = os.path.splitext(os.path.basename(file))[0]
+            self.request = Request(fd_with_correct_sep, tmp_name,
+                                   self.statusbar, self.settings,
+                                   self.tab_widgets)
+            self.ui.setWindowTitle("{0} - Request: {1}".format(
+                                                       self.title,
+                                                       self.request.get_name()))
+            self.ui.treeWidget.setHeaderLabel(
+                                 "Request: {0}".format(self.request.get_name()))
+            self.__initialize_tree_view()
+            self.settings.set_request_directory_last_open(folder)
+
+            self.load_request_samples()
+            self.load_request_measurements()
+            self.load_request_simulations()
+            self.__remove_introduction_tab()
+            self.__set_request_buttons_enabled(True)
+            
+            master_measurement_name = self.request.has_master()
+            nonslaves = self.request.get_nonslaves()
+            if master_measurement_name:
+                master_measurement = None
+                keys = self.request.samples.measurements.measurements.keys()
+                for key in keys:
+                    measurement = self.request.samples.measurements.measurements[key]
+                    if measurement.name == master_measurement_name:
+                        master_measurement = measurement
+                        self.request.set_master(measurement)
+                        break
+
+            for sample in self.request.samples.samples:
+                # Get Sample item from tree
+                try:
+                    sample_item = (self.tree_widget.findItems("%02d" % sample.serial_number + " " + sample.name,
+                                                             Qt.MatchEndsWith, 0))[0]
+                    for i in range(sample_item.childCount()):
+                        item = sample_item.child(i)
+                        tab_widget = self.tab_widgets[item.tab_id]
+                        tab_name = tab_widget.obj.name
+                        if master_measurement_name and \
+                                item.tab_id == master_measurement.tab_id:
+                            item.setText(0,
+                                         "{0} (master)".format(master_measurement_name))
+                        elif tab_name in nonslaves or not master_measurement_name:
+                            item.setText(0, tab_name)
+                        else:
+                            item.setText(0, "{0} (slave)".format(tab_name))
+
+                    for i in range(sample_item.childCount()):
+                        item = sample_item.child(i)
+                        tab_widget = self.tab_widgets[item.tab_id]
+                        tab_name = tab_widget.simulation.name
+                        item.setText(0, tab_name)
+                except:
+                    # TODO Sample was not found in tree.
+                    pass
+
+    def open_request_settings(self):
+        """Opens request settings dialog.
+        """
+        RequestSettingsDialog(self.request, self.icon_manager)
+
+    def remove_tab(self, tab_index):
+        """Remove tab.
+        
+        Args:
+            tab_index: Integer representing index of the current tab
+        """
+        self.ui.tabs.removeTab(tab_index)
+
+    def __add_root_item_to_tree(self, obj):
+        """Adds a root item to tree.
+
+        Args:
+            obj: Object related to item.
+        """
+        tree_item = QtWidgets.QTreeWidgetItem()
+        tree_item.setText(0, "Sample " + "%02d" % obj.serial_number + " " + obj.name)
+        self.__change_tab_icon(tree_item, "folder_locked.svg")
+        tree_item.setFlags(tree_item.flags() ^ Qt.ItemIsDragEnabled)
+        tree_item.obj = obj
+
+        self.tree_widget.addTopLevelItem(tree_item)
+
+    def __add_item_to_tree(self, parent_item, obj, load_data):
+        """Add item to tree where it can be opened.
+
+        Args:
+            obj: Object related to item.
+            load_data: A boolean representing if data is loaded.
+        """
+        tree_item = QtWidgets.QTreeWidgetItem()
+        tree_item.setText(0, obj.name)
+        tree_item.tab_id = self.tab_id
+        tree_item.item_name = obj.name
+        tree_item.obj = obj
+        tree_item.setFlags(tree_item.flags() | Qt.ItemNeverHasChildren)
+        tree_item.setFlags(tree_item.flags() ^ Qt.ItemIsDropEnabled)
+        tree_item.setFlags(tree_item.flags() | Qt.ItemIsEditable)
+        # tree_item.setIcon(0, self.icon_manager.get_icon("folder_open.svg"))
+        if load_data:
+            self.__change_tab_icon(tree_item, "folder_open.svg")
+        else:
+            self.__change_tab_icon(tree_item, "folder_locked.svg")
+        # self.ui.treeWidget.addTopLevelItem(tree_item)
+        parent_item.addChild(tree_item)
+        parent_item.setExpanded(True)
+
+    def __add_new_tab(self, tab_type, filename, sample, progress_bar=None,
+                      file_current=0, file_count=1, load_data=False):
+        """Add new tab into TabWidget. TODO: Simulation included. Should be changed.
+        
+        Adds a new tab into program's tabWidget. Makes a new measurement for 
+        said tab.
+        
+        Args:
+            tab_type: Either "measurement" or "simulation".
+            filename: A string representing measurement file.
+            sample: The sample under which the measurement or simulation is put.
+            progress_bar: A QtWidgets.QProgressBar to be updated.
+            file_current: An integer representing which number is currently being
+                          read. (for GUI)
+            file_count: An integer representing how many files will be loaded.
+            load_data: A boolean representing whether to load data or not. This is
+                       to save time when loading a request and we do not want to
+                       load every measurement.
+        """
+        if progress_bar:
+            progress_bar.setValue((100 / file_count) * file_current)
+            QtCore.QCoreApplication.processEvents(QtCore.QEventLoop.AllEvents)
+
+        if tab_type == "measurement":
+            measurement = self.request.samples.measurements.add_measurement_file(sample, filename, self.tab_id)
+            if measurement:  # TODO: Finish this (load_data)
+                tab = MeasurementTabWidget(self.tab_id, measurement,
+                                           self.icon_manager)
+                tab.issueMaster.connect(self.__master_issue_commands)
+
+                tab.setAttribute(QtCore.Qt.WA_DeleteOnClose)
+                self.tab_widgets[self.tab_id] = tab
+                tab.add_log()
+                tab.data_loaded = load_data
+                if load_data:
+                    loading_bar = QtWidgets.QProgressBar()
+                    loading_bar.setMinimum(0)
+                    loading_bar.setMaximum(0)
+                    self.statusbar.addWidget(loading_bar, 1)
+                    loading_bar.show()
+
+                    measurement.load_data()
+                    tab.add_histogram()
+                    self.ui.tabs.addTab(tab, measurement.name)
+                    self.ui.tabs.setCurrentWidget(tab)
+
+                    loading_bar.hide()
+                    self.statusbar.removeWidget(loading_bar)
+                sample_item = (self.tree_widget.findItems("%02d" % sample.serial_number + " " + sample.name,
+                                                              Qt.MatchEndsWith, 0))[0]
+                self.__add_item_to_tree(sample_item, measurement, load_data)
+                self.tab_id += 1
+
+        if tab_type == "simulation":
+            simulation = self.request.samples.simulations.add_simulation_file(sample, filename, self.tab_id)
+            sample.increase_running_int_simulation_by_1()
+
+            if simulation:  # TODO: Finish this (load_data)
+                tab = SimulationTabWidget(self.request, self.tab_id, simulation,
+                                          self.icon_manager)
+                tab.issueMaster.connect(self.__master_issue_commands)
+
+                tab.setAttribute(QtCore.Qt.WA_DeleteOnClose)
+                self.tab_widgets[self.tab_id] = tab
+                # tab.add_log()
+                tab.data_loaded = load_data
+                if load_data:
+                    simulation.load_data()
+                    tab.add_simulation_depth_profile()
+                    self.ui.tabs.addTab(tab, simulation.name)
+                    self.ui.tabs.setCurrentWidget(tab)
+
+                sample_item = (self.tree_widget.findItems("%02d" % sample.serial_number + " " + sample.name,
+                                                          Qt.MatchEndsWith, 0))[0]
+                self.__add_item_to_tree(sample_item, simulation, load_data)
+                self.tab_id += 1
+
+    def __change_tab_icon(self, tree_item, icon="folder_open.svg"):
+        """Change tab icon in QTreeWidgetItem.
+        
+        Args:
+            tree_item: A QtWidgets.QTreeWidgetItem class object.
+            icon: A string representing the icon name.
+        """
+        tree_item.setIcon(0, self.icon_manager.get_icon(icon))
+
+    def __close_request(self):
+        """Closes the request for opening a new one.
+        """
+        if self.request:
+            # TODO: Doesn't release memory
+            # Clear the treewidget
+            self.ui.treeWidget.clear()
+            self.ui.tabs.clear()
+            self.request = None
+            self.tab_widgets = {}
+            self.tab_id = 0
+
+    def __make_nonslave_measurement(self):
+        """Exclude selected measurements from slave category.
+        """
+        self.tree_widget.blockSignals(True)
+        items = self.ui.treeWidget.selectedItems()
+        if not items:
+            return
+        master = self.request.get_master()
+
+        tree_root = self.tree_widget.invisibleRootItem()
+        for i in range(tree_root.childCount()):
+            sample_item = tree_root.child(i)
+            for j in range(sample_item.childCount()):
+                tree_item = sample_item.child(j)
+                if isinstance(tree_item.obj, Measurement):
+                    tab_widget = self.tab_widgets[tree_item.tab_id]
+                    if master and tab_widget.obj.directory != master.directory:
+                        self.request.exclude_slave(tab_widget.obj)
+                        tree_item.setText(0, tab_widget.obj.name)
+        self.tree_widget.blockSignals(False)
+
+    def __make_slave_measurement(self):
+        """Include selected measurements in slave category.
+        """
+        self.tree_widget.blockSignals(True)
+        items = self.ui.treeWidget.selectedItems()
+        if not items:
+            return
+        master = self.request.get_master()
+
+        tree_root = self.tree_widget.invisibleRootItem()
+        for i in range(tree_root.childCount()):
+            sample_item = tree_root.child(i)
+            for j in range(sample_item.childCount()):
+                tree_item = sample_item.child(j)
+                if isinstance(tree_item.obj, Measurement):
+                    tab_widget = self.tab_widgets[tree_item.tab_id]
+                    if master and master.directory != tab_widget.obj.directory:
+                        self.request.include_slave(tab_widget.obj)
+                        tree_item.setText(0, "{0} (slave)".format(tab_widget.obj.name))
+        self.tree_widget.blockSignals(False)
+
+    def __make_master_measurement(self):
+        """Make selected or first of the selected measurements 
+        a master measurement.
+        """
+        self.tree_widget.blockSignals(True)
+
+        items = self.ui.treeWidget.selectedItems()
+        if not items:
+            return
+        master_tree = items[0]
+        master_tab = self.tab_widgets[master_tree.tab_id]
+        self.request.set_master(master_tab.obj)
+        # old_master = self.request.get_master()
+        nonslaves = self.request.get_nonslaves()
+        
+        tree_root = self.tree_widget.invisibleRootItem()
+        for i in range(tree_root.childCount()):
+            sample_item = tree_root.child(i)
+            for j in range(sample_item.childCount()):
+                tree_item = sample_item.child(j)
+                if isinstance(tree_item.obj, Measurement):
+                    tab_widget = self.tab_widgets[tree_item.tab_id]
+                    tab_name = tab_widget.obj.name
+                    if tree_item.tab_id == master_tab.tab_id:
+                        tree_item.setText(0, "{0} (master)".format(tab_name))
+                    elif tab_name in nonslaves:
+                        tree_item.setText(0, tab_name)
+                    else:
+                        tree_item.setText(0, "{0} (slave)".format(tab_name))
+                    tab_widget.toggle_master_button()
+
+                for i in range(self.ui.tabs.count()):
+                    tab = self.ui.tabs.widget(i)
+                    tab_name = tab.obj.name
+                    if tab.tab_id == master_tab.tab_id:
+                        tab_name = "{0} (master)".format(tab_name)
+                        self.ui.tabs.setTabText(tab.tab_id, tab_name)
+                    else:
+                        self.ui.tabs.setTabText(tab.tab_id, tab_name)
+
+        self.tree_widget.blockSignals(False)
+
+    def __master_issue_commands(self):
+        """Issue commands from master measurement to all slave measurements in 
+        the request.
+        """
+        reply = QtWidgets.QMessageBox.question(self, "Confirmation", "You are about to issue actions from master " +
+                                               "measurement to all slave measurements in the request. This can take " +
+                                               "several minutes. Please wait until notification is shown." +
+                                               "\nDo you wish to continue?", QtWidgets.QMessageBox.Yes |
+                                               QtWidgets.QMessageBox.No, QtWidgets.QMessageBox.Yes)
+        if reply == QtWidgets.QMessageBox.No:
+            return
+        
+        time_start = datetime.now()
+        progress_bar = QtWidgets.QProgressBar()
+        self.statusbar.addWidget(progress_bar, 1)
+        progress_bar.show()
+        nonslaves = self.request.get_nonslaves()
+        master = self.request.get_master()
+        master_tab = self.tab_widgets[master.tab_id]
+        master_name = master.name
+        directory = master.directory
+        progress_bar.setValue(1)
+        QtCore.QCoreApplication.processEvents(QtCore.QEventLoop.AllEvents) 
+        # Load selections and save cut files
+        # TODO: Make a check for these if identical already -> don't redo.
+        self.request.save_selection(master)
+        progress_bar.setValue(10)
+        QtCore.QCoreApplication.processEvents(QtCore.QEventLoop.AllEvents) 
+        
+        self.request.save_cuts(master)
+        progress_bar.setValue(25)
+        QtCore.QCoreApplication.processEvents(QtCore.QEventLoop.AllEvents)
+
+        tree_root = self.tree_widget.invisibleRootItem()
+        for i in range(tree_root.childCount()):
+            sample_item = tree_root.child(i)
+            for j in range(sample_item.childCount()):
+                tree_item = sample_item.child(j)
+                if isinstance(tree_item.obj, Measurement):
+                    tab = self.tab_widgets[tree_item.tab_id]
+                    tabs = tab.obj
+                    tab_name = tabs.name
+                    if tab_name == master_name or tab_name in nonslaves:
+                        continue
+                    # Load measurement data if the slave is
+                    if not tab.data_loaded:
+                        tab.data_loaded = True
+                        progress_bar_data = QtWidgets.QProgressBar()
+                        self.statusbar.addWidget(progress_bar_data, 1)
+                        progress_bar_data.show()
+                        progress_bar_data.setValue(5)
+                        QtCore.QCoreApplication.processEvents(QtCore.QEventLoop.AllEvents)
+
+                        tab.obj.load_data()
+                        progress_bar_data.setValue(35)
+                        QtCore.QCoreApplication.processEvents(QtCore.QEventLoop.AllEvents)
+
+                        tab.add_histogram()
+                        progress_bar_data.hide()
+                        self.statusbar.removeWidget(progress_bar_data)
+                        QtCore.QCoreApplication.processEvents(QtCore.QEventLoop.AllEvents)
+
+                        # Update tree item icon to open folder
+                        # tree_item = None
+                        # root = self.tree_widget.invisibleRootItem()
+                        # root_child_count = root.childCount()
+                        # for j in range(root_child_count):
+                        #     item = root.child(j)
+                        #     if item.tab_id == tab.tab_id:
+                        #         tree_item = item
+                        #         break
+                        # if tree_item:
+                        #     self.__change_tab_icon(tree_item)
+
+                    # Check all widgets of master and do them for slaves.
+                    if master_tab.depth_profile_widget and tab.data_loaded:
+                        if tab.depth_profile_widget:
+                            tab.del_widget(tab.depth_profile_widget)
+                        tab.make_depth_profile(directory, master_name)
+                        tab.depth_profile_widget.save_to_file()
+                    if master_tab.elemental_losses_widget and tab.data_loaded:
+                        if tab.elemental_losses_widget:
+                            tab.del_widget(tab.elemental_losses_widget)
+                        tab.make_elemental_losses(directory, master_name)
+                        tab.elemental_losses_widget.save_to_file()
+                    if master_tab.energy_spectrum_widget and tab.data_loaded:
+                        if tab.energy_spectrum_widget:
+                            tab.del_widget(tab.energy_spectrum_widget)
+                        tab.make_energy_spectrum(directory, master_name)
+                        tab.energy_spectrum_widget.save_to_file()
+                    # progress_bar.setValue(25 + (i / root_child_count) * 75)
+                    # QtCore.QCoreApplication.processEvents(QtCore.QEventLoop.AllEvents)
+                    # i += 1
+        self.statusbar.removeWidget(progress_bar)
+        progress_bar.hide()
+        time_end = datetime.now()
+        time_duration = (time_end - time_start).seconds
+        time_str = timedelta(seconds=time_duration)
+        QtWidgets.QMessageBox.question(self, "Notification", "Master measurement's actions have been issued to slaves. "
+                                       + "\nElapsed time: {0}".format(time_str), QtWidgets.QMessageBox.Ok,
+                                       QtWidgets.QMessageBox.Ok)
+
+    def __open_info_tab(self):
+        """Opens an info tab to the QTabWidget 'tab_measurements' that guides the 
+        user to add a new measurement to the request.
+        """
+        self.ui.tabs.addTab(self.ui.infoTab, "Info")
+
+    def __remove_introduction_tab(self):
+        """Removes an info tab from the QTabWidget 'tab_measurements' that guides
+        the user to create a new request.
+        """
+        index = self.ui.tabs.indexOf(self.ui.introduceTab)
+        if index >= 0:
+            self.ui.tabs.removeTab(index)
+
+    def __remove_master_measurement(self):
+        """Remove master measurement
+        """
+        self.tree_widget.blockSignals(True)
+
+        old_master = self.request.get_master()
+        self.request.set_master()  # No master measurement
+
+        tree_root = self.tree_widget.invisibleRootItem()
+        for i in range(tree_root.childCount()):
+            sample_item = tree_root.child(i)
+            for j in range(sample_item.childCount()):
+                tree_item = sample_item.child(j)
+                if isinstance(tree_item.obj, Measurement):
+                    tab_widget = self.tab_widgets[tree_item.tab_id]
+                    tab_name = tab_widget.obj.name
+                    tree_item.setText(0, tab_name)
+                    tab_widget.toggle_master_button()
+
+        if old_master:
+            measurement_name = old_master.name
+            self.ui.tabs.setTabText(old_master.tab_id, measurement_name)
+            old_master_tab = self.tab_widgets[old_master.tab_id]
+            old_master_tab.toggle_master_button()
+        self.request.set_master()  # No master measurement
+
+        self.tree_widget.blockSignals(False)
+
+    def __remove_info_tab(self):
+        """Removes an info tab from the QTabWidget 'tab_measurements' that guides
+        the user to add a new measurement to the request.
+        """
+        index = self.ui.tabs.indexOf(self.ui.infoTab)
+        if index >= 0:
+            self.ui.tabs.removeTab(index)
+
+    def __set_icons(self):
+        """Adds icons to the main window.
+        """
+        self.icon_manager.set_icon(self.ui.requestSettingsButton, "gear.svg")
+        self.icon_manager.set_icon(self.ui.globalSettingsButton, "gear.svg")
+        self.icon_manager.set_icon(self.ui.actionNew_Request, "file.svg")
+        self.icon_manager.set_icon(self.ui.actionOpen_Request, "folder_open.svg")
+        self.icon_manager.set_icon(self.ui.actionSave_Request, "amarok_save.svg")
+        self.icon_manager.set_icon(self.ui.actionNew_Measurement, "log.svg")
+
+    def __set_request_buttons_enabled(self, state=False):
+        """Enables 'request settings', 'save request' and 'new measurement' buttons.
+           Enables simulation related buttons.
+        Args:
+            state: True/False enables or disables buttons
+        """
+        self.ui.requestSettingsButton.setEnabled(state)
+        self.ui.actionSave_Request.setEnabled(state)
+        self.ui.actionNew_Measurement.setEnabled(state)
+        self.ui.actionNew_measurement_2.setEnabled(state)
+        self.ui.menuImport.setEnabled(state)
+        self.ui.actionRequest_Settings.setEnabled(state)
+        # TODO: Should these only be enabled when there is measurement open?
+        self.ui.actionAnalyze_elemental_losses.setEnabled(state)
+        self.ui.actionCreate_energy_spectrum.setEnabled(state)
+        self.ui.actionCreate_depth_profile.setEnabled(state)
+
+        # enable simulation buttons
+        self.ui.actionNew_Simulation.setEnabled(state)
+        self.ui.actionNew_Simulation_2.setEnabled(state)
+        self.ui.actionImport_simulation.setEnabled(state)
+
+        # enable simulation energy spectra button
+        self.ui.actionCreate_energy_spectrum_sim.setEnabled(state)
+
+    def __tab_exists(self, tab_id):
+        """Check if there is an open tab with the tab_id (identifier).
+        
+        Args:
+            tab_id: Identifier (int) for the MeasurementTabWidget
+            
+        Returns:
+            True if tab is found, False if not
+        """
+        # Try to find the clicked item from QTabWidget.
+        for i in range(0, self.ui.tabs.count()):
+            if self.ui.tabs.widget(i).tab_id == tab_id:
+                return True
+        return False
+
+    def __open_manual(self):
+        """Open user manual.
+        """
+        manual_filename = os.path.join("manual", "Potku-manual.pdf")
+        used_os = platform.system()
+        try:
+            if used_os == "Windows":
+                os.startfile(manual_filename)
+            elif used_os == "Linux":
+                subprocess.call(("xdg-open", manual_filename))
+            elif used_os == "Darwin":
+                subprocess.call(("open", manual_filename))
+        except FileNotFoundError:
+            QtWidgets.QMessageBox.question(self, "Not found", "There is no manual to be found!",
+                                           QtWidgets.QMessageBox.Ok, QtWidgets.QMessageBox.Ok)
+
+
+def main():
+    """Main function
+    """
+    app = QtWidgets.QApplication(sys.argv)
+    window = Potku()
+    window.show()
+    sys.exit(app.exec_())
+
+
+if __name__ == "__main__":
+    main()