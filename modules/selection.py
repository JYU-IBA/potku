# coding=utf-8
"""
Created on 15.3.2013
Updated on 13.11.2018

Potku is a graphical user interface for analyzation and
visualization of measurement data collected from a ToF-ERD
telescope. For physics calculations Potku uses external
analyzation components.
Copyright (C) 2013-2018 Jarkko Aalto, Severi Jääskeläinen, Samuel Kaiponen,
Timo Konu, Samuli Kärkkäinen, Samuli Rahkonen, Miika Raunio, Heta Rekilä and
Sinikka Siironen

This program is free software; you can redistribute it and/or
modify it under the terms of the GNU General Public License
as published by the Free Software Foundation; either version 2
of the License, or (at your option) any later version.

This program is distributed in the hope that it will be useful,
but WITHOUT ANY WARRANTY; without even the implied warranty of
MERCHANTABILITY or FITNESS FOR A PARTICULAR PURPOSE.  See the
GNU General Public License for more details.

You should have received a copy of the GNU General Public License
along with this program (file named 'LICENCE').

Selection.py handles Selector and Selection objects.
"""
__author__ = "Jarkko Aalto \n Timo Konu \n Samuli Kärkkäinen " \
             "\n Samuli Rahkonen \n Miika Raunio \n Severi Jääskeläinen \n " \
             "Samuel Kaiponen \n Heta Rekilä \n Sinikka Siironen"
__version__ = "2.0"
# TODO move this module under widgets.matplotlib

import logging
import os

from . import math_functions as mf
from . import general_functions as gf

import matplotlib as mpl
from matplotlib.lines import Line2D

from pathlib import Path

from .element import Element

<<<<<<< HEAD
=======

>>>>>>> 4b142552

class AxesLimits:
    """
    An AxesLimit class.
    """
    def __init__(self):
        """Inits axes limits
        """
        self.__used = False
        self.__x_min = None
        self.__x_max = None
        self.__y_min = None
        self.__y_max = None

    def update_limits(self, point):
        """Updates axes limits.

        Args:
            point: A point as list (x, y) representing point.
        """
        if self.__used:
            self.__x_min = min(point[0], self.__x_min)
            self.__x_max = max(point[0], self.__x_max)
            self.__y_min = min(point[1], self.__y_min)
            self.__y_max = max(point[1], self.__y_max)
        else:
            self.__used = True
            self.__x_min = point[0]
            self.__x_max = point[0]
            self.__y_min = point[1]
            self.__y_max = point[1]

    def is_inside(self, point):
        """Is point inside limits.

        Args:
            point: A point as list (x, y) representing point.

        Return:
            Returns True when point is within limits.
        """
        if not self.__used:
            return False
        if point[0] < self.__x_min:
            return False
        elif point[0] > self.__x_max:
            return False
        if point[1] < self.__y_min:
            return False
        elif point[1] > self.__y_max:
            return False
        return True


class Selector:
    """Selector objects handles all selections within measurement.
    """
    def __init__(self, measurement: "Measurement", element_colormap):
        """Inits Selector.

        Inits Selector object.

        Args:
            measurement: Measurement object of this Selector.
            element_colormap: Default colors for new element selections.
        """
        self.element_colormap = element_colormap
        # self.settings = measurement.measurement_settings
        self.measurement = measurement
        self.measurement_name = measurement.name
        self.directory = self.measurement.get_data_dir()
        self.selection_file = Path(self.directory,
                                   f"{self.measurement_name}.selections")
        # List is sufficient enough
        self.selections = []
        self.new_selection_is_allowed = True
        self.is_transposed = False
        self.looseness = 10  # Default 40, looeness of the selection completion.
        self.axes = None
        self.axes_limits = AxesLimits()
        self.selected_id = None
        self.draw_legend = False

    def count(self):
        """Get count of selections.

        Return:
            Returns the count of selections in selector object.
        """
        return len(self.selections)

    def is_empty(self):
        """Check if no selections.

        Return:
            Returns True if no selections.
        """
        return self.count() == 0

    def get_at(self, index):  # Get selection at index
        """Get selection at index.

        Args:
            index: Integer of index we want to get from selections.

        Return:
            Returns Selection at said index. If index is out of range, returns
            None.
        """
        if index >= self.count() or index < 0:
            return None
        return self.selections[index]

    def get_selected(self):  # Get selection by id
        """Get currently selected selection.

        Return:
            Returns Selection of selected Selection on matplotlib graph. If none
            selected, returns None.
        """
        if self.selected_id is None:
            return None
        for selection in self.selections:
            if selection.id == self.selected_id:
                return selection
        return None

    # changes made for this to make epotku selections work
    def add_point(self, point):
        """Adds a new point.

        Adds a new point to last selection. If new selection is allowed, create
        a new selection to which point is added. If point is in close proximity
        of first point in (last) Selection, then close selection and allow new
        selection to be made.

        Args:
            point: Point (x, y) to be added to selection.
            canvas: matplotlib's FigureCanvas where selections are drawn.

        Return:
            1: When point closes open selection and allows new selection to
                be made.
            0: When point was added to open selection.
            -1: When new selection is not allowed and there are no selections.
        """
        if self.new_selection_is_allowed:
            sel = Selection(self.axes, self.element_colormap,
                            measurement=self.measurement)
            self.grey_out_except(sel.id)
            self.selections.append(sel)
            # Do not allow new selections without closing/purging
            self.new_selection_is_allowed = False
        elif not self.selections:  # Something went horribly wrong!
            return -1
        else:
            sel = self.selections[-1]  # Select last one

        # Check if closing selection
        if sel.count() >= 3:  # Requirement for there to be selection
            # If we are close enough, close selection
            if mf.distance(sel.get_first(), point) < self.looseness:

                self.reset_colors()
                self.auto_save()
                self.new_selection_is_allowed = True
                return 1
        # Do not allow selection of too close point
        if sel.count() >= 1:
            for point2 in sel.get_points():
                if mf.distance(point2, point) < self.looseness:
                    print("Point too close!")
                    return -1

        sel.add_point(point)
        return 0

    def undo_point(self):
        """Undo last point in open (last) selection.

        Undo last point in open (last) selection. If there are no selections,
        do nothing.
        """
        if self.is_empty():
            return
        sel = self.selections[-1]  # [-1] = last one
        if not sel.is_closed:
            sel.undo_last()

    def update_references(self, measurement: "Measurement"):
        """
        Update references with values form Measurement.

         Args:
             measurement: Measurement object.
        """
        self.measurement_name = measurement.name
        self.directory = measurement.get_data_dir()

        selection_file_without_path = self.selection_file.name
        old_selection_file_in_new_path = Path(
            self.directory, selection_file_without_path)
        try:
            if old_selection_file_in_new_path.exists():
                new_file = gf.rename_file(old_selection_file_in_new_path,
                                          self.measurement_name + ".selections")
                self.selection_file = Path(self.directory, new_file)
<<<<<<< HEAD
        except OSError as e:
            e.args = f"Failed to rename selections: {e}",
            raise
=======
        except OSError:
            print('error virhe')
>>>>>>> 4b142552

    def purge(self):
        """Purges (removes) all open selections and allows new selection to be
        made.
        """
        for s in self.selections:
            if not s.is_closed:  # If selection is not closed -> purge
                s.delete()
                self.selections.remove(s)
        self.new_selection_is_allowed = True

    def remove_selected(self):
        """Remove selected selection.

        Removes selected selection if one is selected. Otherwise do nothing.
        """
        if self.selected_id is None:  # Can be 0.
            return
        for s in self.selections:
            if s.id == self.selected_id:
                s.delete()
                self.selections.remove(s)
        self.selected_id = None

    def __remove_last(self):
        """Remove last selection.
        """
        if self.is_empty():
            return
        selection_last = self.selections[-1]
        selection_last.delete()
        self.selections.remove(selection_last)
        # Purge everything just in case and allow new selection.
        self.purge()

    def remove_all(self):
        """Remove all selections in selector.
        """
        for s in self.selections:
            s.delete()
        self.selections.clear()
        self.selected_id = None

    def draw(self):
        """Draw selections.

        Issue draw to all selections in selector.
        """
        if self.axes:
            lines = {}
            for s in self.selections:
                s.draw()
                lines[s.element.symbol] = s.points
            if self.draw_legend:
                line_text = lines.keys()
                line_points = []
                for k in line_text:
                    line_points.append(lines[k])
                self.axes.legend(line_points, line_text, loc=0)

    def end_open_selection(self):
        """End last open selection.

        Ends last open selection. If selection is open, it will show dialog to
        select element information and draws into canvas before opening the
        dialog.

        Args:
            canvas: Matplotlib's FigureCanvas

        Return:
            1: If selection closed
            0: Otherwise
        """
        if self.is_empty():
            return 0
        sel = self.selections[-1]  # Get last one
        if sel.count() < 3:  # Required point count
            message = "At least two points required to close selection"
            logging.getLogger(self.measurement_name).error(message)
            return 0
        elif not sel.is_closed:
            selection_is_ok = sel.end_selection()
            if not selection_is_ok:
                self.__remove_last()
            self.reset_colors()
            self.auto_save()
            if selection_is_ok:
                self.update_single_selection_points(sel)
            self.new_selection_is_allowed = True
            return 1
        return 0

    def select(self, point, highlight=True):
        """Select a selection based on point.

        Args:
            point: Point (x, y) which is clicked on the graph to select
            selection.
            highlight: Boolean to determine whether to highlight just this
                       selection.

        Return:
            1: If point is within selection.
            0: If point is not within selection.
        """
        # for selection in self.selections:
            # path = mpl.path.Path(selection.get_points())
            # if path.contains_point(point):
            #    self.selected_id = selection.id
            #    if highlight:
            #        self.grey_out_except(selection.id)
            #    return 1
        return 0

    def reset_select(self):
        """Reset selection to None.

        Resets current selection to None and resets colors of all selections
        to their default values.
        """
        self.selected_id = None
        self.reset_colors()

    def reset_colors(self):
        """Reset selection colors.

        Reset all selections' colors to their default values.
        """
        for sel in self.selections:
            sel.reset_color()

    def get_colors(self):
        """Get colors of each selection in selector.

        Return:
            Returns dictionary of all element selections and their colors.
        """
        color_dict = {}
        for sel in self.selections:
            element = sel.element.symbol
            isotope = sel.element.isotope
            if isotope is None:
                isotope = ""
            if sel.type == "RBS":
                element, isotope = sel.element_scatter.symbol, \
                                   sel.element_scatter.isotope
                prefix = "RBS_"
                if isotope is None:
                    isotope = ""
            else:
                prefix = ""
            dirtyinteger = 0
            # Use dirtyinteger to differentiate multiple selections of same
            # selection. This is roundabout method, but works as it should with
            # cut files.
            while True:
                color_string = "{0}{1}{2}{3}".format(prefix, isotope,
                                                     element,
                                                     dirtyinteger)
                if color_string not in color_dict:
                    break
                dirtyinteger += 1
            color_dict[color_string] = sel.default_color
        return color_dict

    def grey_out_except(self, selected_id):
        """Grey out all selections except selected one.

        Sets all selections' colors to grey except selected, which is set to
        red.

        Args:
            selected_id: Integer of selected selection id
        """
        for sel in self.selections:
            if sel.id == selected_id:
                sel.set_color("red")
            else:
                sel.set_color("grey")

    def auto_save(self):
        """Save all selections into a file.
        """
        if not self.directory.exists():
            os.makedirs(self.directory)
        # Truncate old .sel and write new one
        with open(self.selection_file, "wt+") as fp:
            for sel in self.selections:
                fp.write(sel.save_string(self.is_transposed) + "\n")

    def load(self, filename, progress=None):
        """Load selections from a file.

        Removes all current selections and loads selections from given filename.

        Args:
            filename: String representing (full) path to selection file.
            progress: ProgressReporter object.
        """
        self.remove_all()
        try:
            with open(filename) as fp:
                for line in fp:
                    # ['ONone', '16', 'red', '3436, 2964, 4054;2376, 3964, 3914']
                    split = line.strip().split("    ")
                    sel = Selection(self.axes, self.element_colormap,
                                    element_type=split[0],
                                    element=split[1],
                                    isotope=(split[2] if split[2] == ""
                                             else int(split[2])),
                                    weight_factor=float(split[3]),
                                    scatter=split[4],
                                    color=split[5],
                                    points=split[6],
                                    transposed=self.is_transposed,
                                    measurement=self.measurement)
                    self.selections.append(sel)
            message = f"Selection file {filename} was read successfully!"
            logging.getLogger(self.measurement_name).info(message)
        except OSError as e:
            message = f"Could not read selection file: {e}."
            logging.getLogger(self.measurement_name).error(message)
        except (ValueError, IndexError) as e:
            message = f"Could not read selection data from {filename}. " \
                      f"Reason: {e}. Check that the file contains valid data."
            logging.getLogger(self.measurement_name).error(message)
        self.update_axes_limits()
        self.draw()  # Draw all selections
        self.auto_save()
        self.update_selection_points(progress=progress)

    def update_axes_limits(self):
        """Update selector's axes limits based on all points in all selections.
        """
        for sel in self.selections:
            for point in sel.get_points():
                self.axes_limits.update_limits(point)

    def transpose(self, is_transposed):
        """Transpose graph axes.

        Args:
            is_transposed: Boolean representing whether axes are transposed.
        """
        self.is_transposed = is_transposed
        for selection in self.selections:
            selection.transpose(is_transposed)

    def update_single_selection_points(self, selection):
        """
        Update single selection points.

        Args:
            selection: Points to update.
        """
        selection.events_counted = False
        selection.event_count = 0
        data = self.measurement.data
        if not selection.is_closed:
            selection.events_counted = True
            return
        for n in range(len(data)):
            selection.point_inside(data[n])
        selection.events_counted = True

    def update_selection_points(self, progress=None):
        """Update all selections event counts.

        Args:
            progress: ProgressReporter object
        """
        data = self.measurement.data
        for selection in self.selections:
            selection.events_counted = False
            selection.event_count = 0

        for i, point in enumerate(data):
            for selection in self.selections:
                if selection.is_closed:
                    selection.point_inside(point)
            if progress is not None and i % 10_000 == 0:
                progress.report(i / len(data) * 100)

        for selection in self.selections:
            selection.events_counted = True


class Selection:
    """Selection object which knows all selection points.
    """
    LINE_STYLE = '-'  # Default line style for selections
    LINE_MARKER = 'o'  # Default node style for selections
    LINE_MARKER_SIZE = 3.0
    GLOBAL_ID = 0

    def __init__(self, axes, element_colormap, measurement, element=None,
                 isotope=None,
                 element_type="ERD", color=None, points=None, scatter=None,
                 weight_factor=1.0, transposed=False):
        """Inits Selection class.

        Args:
            axes: Matplotlib FigureCanvas's subplot
            element_colormap: Default colors for new element selections.
            measurement: Measurement object.
            element: String representing element
            isotope: Integer representing isotope
            element_type: "ERD" or "RBS"
            color: String representing color for the element
            points: String list representing points in selection.
                    "X1, X2, X3;Y1, Y2, Y3"
            scatter: String representing scatter element.
            weight_factor: Weight factor for the element.
            transposed: Boolean representing if axes are transposed.
        """
        self.id = Selection.GLOBAL_ID
        self.element_colormap = element_colormap
        self.measurement = measurement

        if color is not None:
            self.default_color = color
        elif element is not None:
            self.default_color = self.element_colormap[element]
        else:  # By change that color is not in element_colormap
            self.default_color = "red"

        self.type = element_type
        self.element = Element(element, isotope)  # If RBS, this holds beam ion
        self.weight_factor = weight_factor
        if scatter and scatter != "":
            self.element_scatter = Element.from_string(scatter)
        else:
            self.element_scatter = ""

        self.events_counted = False
        self.event_count = 0
        self.__is_transposed = False
        self.is_closed = False
        self.points = None
        self.axes = axes
        self.axes_limits = AxesLimits()

        Selection.GLOBAL_ID += 1

        if points is not None:
            points = points.split(';')
            if transposed:
                points[0], points[1] = points[1], points[0]
            x = [int(i) for i in points[0].split(',')]
            y = [int(i) for i in points[1].split(',')]
            point_count = len(x)  #
            for i in range(point_count):  #
                self.add_point((x[i], y[i]))
            self.end_selection()

        self.masses = None

    def add_point(self, point):
        """Adds a point to selection.

        Adds a point to selection. If selection is closed, do nothing.

        Args:
            point: Point (x, y) to be added to selection.

        Return:
            0: Point was added.
            -1: If selection is closed.
        """
        if self.is_closed:
            return -1
        else:
            if self.points is None:
                self.points = mpl.lines.Line2D(
                    [point[0]], [point[1]],
                    linestyle=Selection.LINE_STYLE,
                    marker=Selection.LINE_MARKER,
                    markersize=Selection.LINE_MARKER_SIZE,
                    color=self.default_color)
            else:
                x, y = self.points.get_data()
                x.append(point[0])
                y.append(point[1])
                self.points.set_data(x, y)
            #self.axes.add_line(self.points)
            return 0

    def undo_last(self):
        """Undo last point in selection.

        Return:
            1: If selection is closed or there are no points in selection.
            0: If everything is ok.
        """
        if self.is_closed:
            return 1
        # After this, purge the last points so no duplicates should be inside.
        x, y = self.points.get_data()
        if not x:
            return 1
        x.pop()
        y.pop()
        self.points.set_data(x, y)
        return 0

    def get_points_tuple(self):
        """Get points in selection

        Get points in selection in list. Format: ((x1,y1), (x2,y2), ...).
        If no points, empty list is returned

        Return:
           ((x1, y1), (x2, y2), ...)
        """
        points = self.points.get_data()
        pointlist = []
        for i in range(len(points[0])):
            pointlist.append((points[0][i], points[1][i]))
        return pointlist

    def get_points(self):
        """Get points in selection

        Get points in selection in list. Format: ((x1,y1), (x2,y2), ...).
        If no points, empty list is returned

        Return:
           ((x1, y1), (x2, y2), ...)
        """
        points = self.points.get_data()
        pointlist = []
        for i in range(len(points[0])):
            pointlist.append([points[0][i], points[1][i]])
        return pointlist

    def get_first(self):
        """Get first point in selection

        Return:
            None: If no point in selection
            (x, y): Otherwise
        """
        if self.count() > 0:
            x, y = self.points.get_data()
            return x[0], y[0]  # TODO: Should this be tuple or a class?
        else:
            return None

    def get_last(self):
        """Get last point in selection

        Return:
            None: If no point in selection
            (x, y): Otherwise
        """
        if self.count() > 0:
            x, y = self.points.get_data()
            return x[-1], y[-1]  # TODO: Should this be tuple or a class?
        else:
            return None

    def count(self):
        """Get the count of node points in selection.

        Return
            Returns the count of node points in selection.
        """
        if self.points is None:  # No data yet, "empty" list
            return 0
        return len(self.points.get_data()[0])  # X data count is fine.

    def end_selection(self):
        """End selection.

        Ends selection. If selection is open and canvas is not None, it will
        show dialog to select element information and draws into canvas
        before opening the dialog.

        Args:
            canvas: Matplotlib's FigureCanvas or None when we don't want
                    to new selection window. None, when loading selections
                    so we do not want to open new selection settings dialog.

        Return:
            True: Selection was completed
            False: Selection settings was not set (cancel button)
        """
        for point in self.get_points():
            self.axes_limits.update_limits(point)

        # Add first point again, so drawing the line is closed.
        # Then remove it, so no duplicates in points. (roundabout)
        self.add_point(self.get_first())
        x, y = self.points.get_data()
        x.pop()
        y.pop()

        selection_completed = True
        return None

    def delete(self):
        """Delete this selection.
        """
        self.points.set_data(((), ()))
        self.points = None
        self.masses = None
        self.element_colormap = None

    def draw(self):
        """Draw selection points into graph (matplotlib) axes
        """
        self.axes.add_line(self.points)

    def set_color(self, color):
        """Set selection color

        Args:
            color: String representing color.
                   Format is whatever QtGui.QColor(string) understands.
        """
        self.points.set_color(color)

    def reset_color(self):
        """Reset selection color to default color.
        """
        self.set_color(self.default_color)

    def __save_points(self, is_transposed):
        """Get selection points in format for saving.

        Args:
            is_transposed: Boolean representing if axes are transposed.

        Return:
            Returns string representing current points in selection.
        """
        # [1, 4, 2, 6]
        # to
        # 1,4,2,6
        x, y = self.points.get_data()
        x = ','.join(str(i) for i in x)
        y = ','.join(str(j) for j in y)
        # x = str(x).strip('[').strip(']').strip(' ')  # TODO: format?
        # y = str(y).strip('[').strip(']').strip(' ')  # TODO: format?
        if is_transposed:
            x, y = y, x
        s = (x, y)
        return ';'.join(s)

    def save_string(self, is_transposed):
        """Get selection in string format for selection file save.

        Args:
            is_transposed: Boolean representing if axes are transposed.

        Return:
            String representing current selection object.
        """
        save_string = ""
        if self.element:
            if self.element.symbol != "Select":
                symbol = self.element.symbol
            else:
                symbol = ""
            isotope = self.element.isotope
            if self.element_scatter != "":
                element_scatter = self.element_scatter.__str__()
            else:
                element_scatter = ""
            if isotope is None:
                isotope = ""
            save_string = "{0}    {1}    {2}    {3}    {4}    {5}    {6}".\
                format(
                    self.type,
                    symbol,
                    isotope,
                    self.weight_factor,
                    element_scatter,
                    self.default_color,
                    self.__save_points(is_transposed))
        return save_string

    def transpose(self, transpose):
        """Transpose selection points.

        Args:
            transpose: Boolean representing whether to transpose selection
            points.
        """
        if transpose:  # and not self.__is_transposed
            self.__is_transposed = True
            x, y = self.points.get_data()
            x.append(x[0])
            y.append(y[0])
            self.points.set_data(y, x)
        elif not transpose:  # and self.__is_transposed
            self.__is_transposed = False
            x, y = self.points.get_data()
            x.append(x[0])
            y.append(y[0])
            self.points.set_data(y, x)

    def get_event_count(self):
        """Get the count of event points within the selection.

        Return:
            Returns an integer representing the count of event points within
            the selection.
        """
        return self.event_count

    def point_inside(self, point):
        """Check if point is inside selection.

        Args:
            point: [X, Y] representing a point.

        Return:
            Returns True if point is within selection. False otherwise.
        """
        if not self.axes_limits.is_inside(point):
            return False
        inside = mf.point_inside_polygon((point[0], point[1]),
                                         self.get_points())
        # While at it, increase event point counts if not counted already.
        if inside and not self.events_counted:
            self.event_count += 1
        return inside<|MERGE_RESOLUTION|>--- conflicted
+++ resolved
@@ -45,10 +45,6 @@
 
 from .element import Element
 
-<<<<<<< HEAD
-=======
-
->>>>>>> 4b142552
 
 class AxesLimits:
     """
@@ -256,14 +252,9 @@
                 new_file = gf.rename_file(old_selection_file_in_new_path,
                                           self.measurement_name + ".selections")
                 self.selection_file = Path(self.directory, new_file)
-<<<<<<< HEAD
         except OSError as e:
             e.args = f"Failed to rename selections: {e}",
             raise
-=======
-        except OSError:
-            print('error virhe')
->>>>>>> 4b142552
 
     def purge(self):
         """Purges (removes) all open selections and allows new selection to be
