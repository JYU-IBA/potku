--- conflicted
+++ resolved
@@ -1,506 +1,500 @@
-# coding=utf-8
-"""
-Created on 15.3.2013
-Updated on 5.4.2018
-
-Potku is a graphical user interface for analyzation and
-visualization of measurement data collected from a ToF-ERD
-telescope. For physics calculations Potku uses external
-analyzation components.
-Copyright (C) Jarkko Aalto, Timo Konu, Samuli Kärkkäinen, Samuli Rahkonen and
-Miika Raunio
-
-This program is free software; you can redistribute it and/or
-modify it under the terms of the GNU General Public License
-as published by the Free Software Foundation; either version 2
-of the License, or (at your option) any later version.
-
-This program is distributed in the hope that it will be useful,
-but WITHOUT ANY WARRANTY; without even the implied warranty of
-MERCHANTABILITY or FITNESS FOR A PARTICULAR PURPOSE.  See the
-GNU General Public License for more details.
-
-You should have received a copy of the GNU General Public License
-along with this program (file named 'LICENCE').
-"""
-
-__author__ = "Jarkko Aalto \n Timo Konu \n Samuli Kärkkäinen \n Samuli Rahkonen \n Miika Raunio" \
-             "Severi Jääskeläinen \n Samuel Kaiponen \n Heta Rekilä \n Sinikka Siironen"
-__version__ = "2.0"
-
-import platform
-import shutil
-import re
-import subprocess
-import sys
-from subprocess import Popen
-
-import hashlib
-import json
-import numpy
-from PyQt5 import QtWidgets
-from os import makedirs, rename, path
-
-
-def open_file_dialog(parent, default_folder, title, files):
-    """Opens open file dialog
-
-    Opens dialog to select file to be opened and returns full file path to
-    selected file if one is selected. If no file is selected returns None.
-
-    Args:
-        parent: Parent object which opens the open file dialog.
-        default_folder: String representing which folder is shown when dialog
-            opens.
-        title: String representing open file dialog title.
-        files: String representing what type of file can be opened.
-
-    Returns:
-        A full path to the selected filename if a file is selected. For
-        example:
-
-        "C:/Transfer/FinlandiaData/esimerkkidata.zip"
-    """
-    filename = QtWidgets.QFileDialog.getOpenFileName(parent, title, default_folder, parent.tr(files))
-    return filename[0]
-
-
-def open_files_dialog(parent, default_folder, title, files):
-    """Opens open file dialog for multiple files
-
-    Opens dialog to select files to be opened and returns full file path to
-    selected file if one or more is selected. If no file is selected returns None.
-
-    Args:
-        parent: Parent object which opens the open file dialog.
-        default_folder: String representing which folder is shown when dialog
-            opens.
-        title: String representing open file dialog title.
-        files: String representing what type of file can be opened.
-
-    Returns:
-        A full path to the selected filename if a file is selected. For
-        example:
-
-        "C:/Transfer/FinlandiaData/esimerkkidata.zip"
-    """
-    filenames = QtWidgets.QFileDialog.getOpenFileNames(parent, title, default_folder, parent.tr(files))
-    return filenames
-
-
-def save_file_dialog(parent, default_folder, title, files):
-    """Opens save file dialog
-
-    Opens dialog to select savefile name and returns full file path to
-    selected file if one is selected. If no file is selected returns None.
-
-    Args:
-        parent: Parent object which opens the open file dialog.
-        default_folder: String representing which folder is shown when dialog
-            opens.
-        title: String representing open file dialog title.
-        files: String representing what type of file can be opened.
-
-    Returns:
-        A full path to the selected filename if a file is selected. For
-        example:
-
-        "C:/Transfer/FinlandiaData/esimerkkidata.zip"
-    """
-    filename = QtWidgets.QFileDialog.getSaveFileName(parent, title, default_folder, parent.tr(files))[0]
-    return filename
-
-
-def rename_file(old_path, new_name):
-    """Renames file or directory and returns new path.
-
-    Args:
-        old_path: Path of file or directory to rename.
-        new_name: New name for the file or directory.
-    """
-    if not new_name:
-        return
-    dir_path, old_name = path.split(old_path)
-    try:
-        new_file = path.join(dir_path, new_name)
-        if path.exists(new_file):
-            raise OSError
-        rename(old_path, new_file)
-    except OSError:
-        # os.rename should raise this if directory or file exists on the same name, but it seems it always doesn't.
-        raise OSError
-    return new_file
-
-
-def remove_file(file_path):
-    """Removes file or directory.
-
-    Args:
-        file_path: Path of file or directory to remove.
-    """
-    if not file_path:
-        return
-    try:
-        shutil.rmtree(file_path)
-    except Exception as e:
-        # Removal failed
-        print(e)
-
-
-def hist(data, width=1.0, col=1):
-    """Format data into slices of given width.
-
-    Python version of Arstila's hist code. This purpose is to format data's
-    column at certain widths so the graph won't include all information.
-
-    Args:
-        data: List representation of data.
-        width: Float defining width of data.
-        col: Integer representing what column of data is used.
-
-    Return:
-        Returns formatted list to use in graphs.
-    """
-    col -= 1  # Same format as Arstila's code, actual column number (not index)
-    if col < 0 or col >= len(data):
-        return []
-    y = tuple(float(pair[col]) for pair in data)
-    y = sorted(y, reverse=False)
-    data_length = len(y)
-
-    a = int(y[0] / width) * width;
-    i = 0;
-    hist_list = []
-    while i < data_length:
-        b = 0.0
-        while i < data_length and y[i] < a:
-            b += 1
-            i += 1
-        hist_list.append((a - (width / 2.0), b))
-        a += width
-    # Add zero to the end.
-    # hist_list.append((a - (width / 2.0), 0))
-    return hist_list
-
-
-def save_settings(obj, extension, encoder, filepath=None):
-    """Saves an object in JSON format in a file.
-
-    Args:
-        extension: Extension for the file.
-        encoder: JSONEncoder class used in converting to JSON.
-        filepath: Filepath including the name of the file.
-    """
-    if filepath is None:
-        filepath = obj.directory
-    filepath = filepath + extension
-    with open(filepath, 'w') as savefile:
-        json.dump(obj, savefile, indent=4, cls=encoder)
-
-
-def read_espe_file(directory, espe_file):
-    """Reads a file generated by get_espe.
-
-    Args:
-        espe_file: A string representing energy spectrum data file to be read.
-        directory: A string representing the file's location.
-
-    Returns:
-        Returns energy spectrum data as a list.
-        """
-    file = path.join(directory, espe_file)
-    lines = load_file(file)
-    if not lines:
-        # TODO Handle exception when file can not be read.
-        return
-    data = []
-    for line in lines:
-        data_point = line.strip().split()
-        data.append(data_point)
-    return data
-
-
-# TODO This function is copied from MeasurementTabWidget.
-def load_file(file):
-    """Load file
-
-    Args:
-        file: A string representing full filepath to the file.
-    """
-    lines = []
-    try:
-        with open(file, "rt") as fp:
-            for line in fp:
-                lines.append(line)
-    except:
-        pass
-    return lines
-
-
-def tof_list(cut_file, directory, save_output=False):
-    """ToF_list
-
-    Arstila's tof_list executables interface for Python.
-
-    Args:
-        cut_file: A string representing cut file to be ran through tof_list.
-        directory: A string representing measurement's energy spectrum directory.
-        save_output: A boolean representing whether tof_list output is saved.
-
-    Returns:
-        Returns cut file as list transformed through Arstila's tof_list program.
-    """
-    bin_dir = path.join(path.realpath(path.curdir), "external", "Potku-bin")
-    tof_list_array = []
-    if not cut_file:
-        return []
-    stdout = None
-    try:
-        if platform.system() == 'Windows':
-            startupinfo = subprocess.STARTUPINFO()
-            startupinfo.dwFlags |= subprocess.STARTF_USESHOWWINDOW
-            command = (str(path.join(bin_dir, "tof_list.exe")),
-                       cut_file)
-            stdout = subprocess.check_output(command,
-                                             cwd=bin_dir,
-                                             shell=True,
-                                             startupinfo=startupinfo)
-        elif platform.system() == 'Linux':
-            command = "{0} {1}".format(path.join(bin_dir, "tof_list_linux"), cut_file)
-            p = subprocess.Popen(command.split(' ', 1), cwd=bin_dir,
-                                 stdin=subprocess.PIPE,
-                                 stdout=subprocess.PIPE,
-                                 stderr=subprocess.PIPE)
-            stdout, unused_stderr = p.communicate()
-
-        else:
-            command = "{0} {1}".format(path.join(bin_dir, "tof_list_mac"), cut_file)
-            p = subprocess.Popen(command.split(' ', 1), cwd=bin_dir,
-                                 stdin=subprocess.PIPE,
-                                 stdout=subprocess.PIPE,
-                                 stderr=subprocess.PIPE)
-            stdout, unused_stderr = p.communicate()
-
-        lines = stdout.decode().strip().replace("\r", "").split("\n")
-        for line in lines:
-            if not line:  # Can still result in empty lines at the end, skip.
-                continue
-            line_split = re.split("\s+", line.strip())
-            tupled = (float(line_split[0]),
-                      float(line_split[1]),
-                      float(line_split[2]),
-                      int(line_split[3]),
-                      float(line_split[4]),
-                      line_split[5],
-                      float(line_split[6]),
-                      int(line_split[7]))
-            tof_list_array.append(tupled)
-        if save_output:
-            if not directory:
-                directory = path.join(path.realpath(path.curdir), "energy_spectrum_output")
-            if not path.exists(directory):
-                makedirs(directory)
-            unused_dir, file = path.split(cut_file)
-            directory_es_file = path.join(directory,
-                                     "{0}.tof_list".format(path.splitext(file)[0]))
-            numpy_array = numpy.array(tof_list_array,
-                                      dtype=[('float1', float),
-                                             ('float2', float),
-                                             ('float3', float),
-                                             ('int1', int),
-                                             ('float4', float),
-                                             ('string', numpy.str_, 3),
-                                             ('float5', float),
-                                             ('int2', int)])
-            numpy.savetxt(directory_es_file, numpy_array,
-                          delimiter=" ",
-                          fmt="%5.1f %5.1f %10.5f %3d %8.4f %s %6.3f %d")
-    except:
-        import traceback
-        msg = "Error in tof_list: "
-        err_file = sys.exc_info()[2].tb_frame.f_code.co_filename
-        str_err = ", ".join([sys.exc_info()[0].__name__ + ": " + traceback._some_str(sys.exc_info()[1]), err_file,
-                             str(sys.exc_info()[2].tb_lineno)])
-        msg += str_err
-        print(msg)
-    finally:
-        return tof_list_array
-
-
-def convert_mev_to_joule(energy_in_MeV):
-    """Converts MeV (mega electron volts) to joules.
-    
-    Args:
-        energy_in_MeV: Value to be converted (float)
-    
-    Returns:
-        Returns energy in MeVs (float)
-    """
-    # joule = 6.24150934 * pow(10, 18)  # 1 J = 6.24150934 * 10^18 eV
-    joule = 6.24150934e18
-    return float(energy_in_MeV) * 1000000.0 / joule
-
-
-def convert_amu_to_kg(mass_in_amus):
-    """Converts amus (atomic mass units) to kilograms.
-    
-    Args:
-        mass_in_amus: Value to be converted (float)
-    
-    Returns:
-        Returns mass in kilograms (float)
-    """
-    # amu = 1.660538921 * pow(10, -27)  # 1 u = 1.660538921×10−27 kg
-    amu = 1.660538921e-27
-    return float(mass_in_amus) * amu
-
-
-def carbon_stopping(element, isotope, energy, carbon_thickness):
-    """Calculate stopping of a particle in a carbon foil
-
-    Args:
-        element: Name of the element (e.g. "Si")
-        isotope: Mass number of the element (e.g. 28)
-        energy: Energy of the incident particle in MeVs (e.g. 2.0)
-        carbon_thickness: Thickness of the carbon foil in ug/cm^2. (e.g. 3.0)
-
-    Returns:
-        Energy loss of particle in a carbon foil of some thickness in Joules
-    """
-    bin_dir = path.join(path.realpath(path.curdir), 'external', 'Potku-bin')
-    # parameters can be 0 but not None
-    if element is not None and isotope is not None and energy is not None and carbon_thickness is not None:
-        inputdata = bytes("{0}-{1}".format(isotope, element), 'utf-8')
-        if platform.system() == 'Windows':
-            print("Running gsto_stop.exe on Windows.")
-            args = [path.join(bin_dir, 'gsto_stop.exe'), "{0}-{1}".format(isotope, element), 'C', str(energy)]
-            print(args)
-            p = Popen(args, cwd=bin_dir, stdin=subprocess.PIPE,
-                      stdout=subprocess.PIPE, stderr=subprocess.PIPE)
-        else:
-            print("Running gsto_stop on Unix.")
-            args = ['./gsto_stop', "{0}-{1}".format(isotope, element), 'C', str(energy)]
-            print(args)
-            p = Popen(args, cwd=bin_dir, stdin=subprocess.PIPE,
-                      stdout=subprocess.PIPE, stderr=subprocess.PIPE)
-
-        stdout, unused_stderr = p.communicate()
-        output = stdout.decode()
-        print(unused_stderr.decode())
-        print("Stopping: ", output, "eV/(1e15 at/cm^2)")
-        amu = 1.660548782e-27  # FIXME: This should be somewhere globally
-        # Energy loss in eV calculated from energy loss (eV/10e15 at/cm^2) and thickness (kg/cm^2)
-        e_loss = (float(output) / 1e15) * (carbon_thickness * 1e-9 / (12 * amu))
-        e_loss *= 1.6021765e-19  # eV to Joule
-        return e_loss
-    else:
-        print("No parameters to calculate carbon stopping energy.")
-        return None
-
-
-def coinc(input_file, output_file, skip_lines, tablesize, trigger, adc_count,
-          timing, columns="$3,$5", nevents=0, timediff=True, temporary=False):
-    """Calculate coincidences of file.
-
-    Args:
-        input_file: A string representing input file.
-        output_file: A string representing destination file.
-        skip_lines: An integer representing how many lines from the beginning
-                    of the file is skipped.
-        tablesize: An integer representing how large table is used to calculate
-                   coincidences.
-        trigger: An integer representing trigger ADC.
-        adc_count: An integer representing the count of ADCs.
-        nevents: An integer representing limit of how many events will the program
-                 look for. 0 means no limit.
-        timing: A tupple consisting of (min, max) representing different ADC
-                timings.
-        timediff: A boolean representing whether timediff is output or not.
-        temporary: A boolean representing whether temporary file is used. This
-                   is used when doing first-time-import for file set to
-                   approximately get correct timing limits.
-
-    Return:
-        Returns 0 if it was success, 1 if it resulted in error
-    """
-    timing_str = ""
-    for key in timing.keys():
-        tmp_str = "--low={0},{1} --high={0},{2}".format(key,
-                                                        timing[key][0],
-                                                        timing[key][1])
-        timing_str = "{0} {1}".format(timing_str, tmp_str)
-    column_count = len(columns.split(','))
-    column_template = "%i " * column_count
-    if not column_count or not timing_str:  # No columns or timings...
-        return
-    bin_dir = path.join(path.realpath(path.curdir), "external", "Potku-bin")
-    timediff_str = ""
-    if timediff or temporary:
-        timediff_str = "--timediff"
-
-    executable = "coinc.exe"
-    if platform.system() != "Windows":
-        executable = "./coinc"
-    command = "{0} {1} && {2}".format(
-        "cd",
-        bin_dir,
-        "{7} --silent {0} {1} {2} {3} {4} {5} {8} {6}".format(
-            "--skip={0}".format(skip_lines),
-            "--tablesize={0}".format(tablesize),
-            "--trigger={0}".format(trigger),
-            "--nadc={0}".format(adc_count),
-            timediff_str,
-            timing_str.strip(),
-            input_file,
-            executable,
-            "--nevents={0}".format(nevents)
-        )
-    )
-    if temporary:
-        command = "{0} {1}".format(
-            command,
-            "> {0}".format(output_file)
-        )
-    else:
-        command = "{0} {1}".format(
-            command,
-            "| awk {0} > {1}".format("\"{print " + columns + "}\"", output_file)
-        )
-    # print(command)
-    try:
-        subprocess.call(command, shell=True)
-        return True
-    except:
-        return False
-
-
-def md5_for_file(f, block_size=2 ** 20):
-    md5 = hashlib.md5()
-    while True:
-        data = f.read(block_size)
-        if not data:
-            break
-        md5.update(data.encode('utf8'))
-<<<<<<< HEAD
-    return md5.digest()
-
-=======
-    return md5.digest()
-
-
-def to_superscript(string):
-    sups = {"0": "\u2070",
-            "1": "\xb9",
-            "2": "\xb2",
-            "3": "\xb3",
-            "4": "\u2074",
-            "5": "\u2075",
-            "6": "\u2076",
-            "7": "\u2077",
-            "8": "\u2078",
-            "9": "\u2079"}
-
-    return ''.join(sups.get(char, char) for char in string)
-
-
->>>>>>> fc1aaa14
+# coding=utf-8
+"""
+Created on 15.3.2013
+Updated on 5.4.2018
+
+Potku is a graphical user interface for analyzation and
+visualization of measurement data collected from a ToF-ERD
+telescope. For physics calculations Potku uses external
+analyzation components.
+Copyright (C) Jarkko Aalto, Timo Konu, Samuli Kärkkäinen, Samuli Rahkonen and
+Miika Raunio
+
+This program is free software; you can redistribute it and/or
+modify it under the terms of the GNU General Public License
+as published by the Free Software Foundation; either version 2
+of the License, or (at your option) any later version.
+
+This program is distributed in the hope that it will be useful,
+but WITHOUT ANY WARRANTY; without even the implied warranty of
+MERCHANTABILITY or FITNESS FOR A PARTICULAR PURPOSE.  See the
+GNU General Public License for more details.
+
+You should have received a copy of the GNU General Public License
+along with this program (file named 'LICENCE').
+"""
+
+__author__ = "Jarkko Aalto \n Timo Konu \n Samuli Kärkkäinen \n Samuli Rahkonen \n Miika Raunio" \
+             "Severi Jääskeläinen \n Samuel Kaiponen \n Heta Rekilä \n Sinikka Siironen"
+__version__ = "2.0"
+
+import platform
+import shutil
+import re
+import subprocess
+import sys
+from subprocess import Popen
+
+import hashlib
+import json
+import numpy
+from PyQt5 import QtWidgets
+from os import makedirs, rename, path
+
+
+def open_file_dialog(parent, default_folder, title, files):
+    """Opens open file dialog
+
+    Opens dialog to select file to be opened and returns full file path to
+    selected file if one is selected. If no file is selected returns None.
+
+    Args:
+        parent: Parent object which opens the open file dialog.
+        default_folder: String representing which folder is shown when dialog
+            opens.
+        title: String representing open file dialog title.
+        files: String representing what type of file can be opened.
+
+    Returns:
+        A full path to the selected filename if a file is selected. For
+        example:
+
+        "C:/Transfer/FinlandiaData/esimerkkidata.zip"
+    """
+    filename = QtWidgets.QFileDialog.getOpenFileName(parent, title, default_folder, parent.tr(files))
+    return filename[0]
+
+
+def open_files_dialog(parent, default_folder, title, files):
+    """Opens open file dialog for multiple files
+
+    Opens dialog to select files to be opened and returns full file path to
+    selected file if one or more is selected. If no file is selected returns None.
+
+    Args:
+        parent: Parent object which opens the open file dialog.
+        default_folder: String representing which folder is shown when dialog
+            opens.
+        title: String representing open file dialog title.
+        files: String representing what type of file can be opened.
+
+    Returns:
+        A full path to the selected filename if a file is selected. For
+        example:
+
+        "C:/Transfer/FinlandiaData/esimerkkidata.zip"
+    """
+    filenames = QtWidgets.QFileDialog.getOpenFileNames(parent, title, default_folder, parent.tr(files))
+    return filenames
+
+
+def save_file_dialog(parent, default_folder, title, files):
+    """Opens save file dialog
+
+    Opens dialog to select savefile name and returns full file path to
+    selected file if one is selected. If no file is selected returns None.
+
+    Args:
+        parent: Parent object which opens the open file dialog.
+        default_folder: String representing which folder is shown when dialog
+            opens.
+        title: String representing open file dialog title.
+        files: String representing what type of file can be opened.
+
+    Returns:
+        A full path to the selected filename if a file is selected. For
+        example:
+
+        "C:/Transfer/FinlandiaData/esimerkkidata.zip"
+    """
+    filename = QtWidgets.QFileDialog.getSaveFileName(parent, title, default_folder, parent.tr(files))[0]
+    return filename
+
+
+def rename_file(old_path, new_name):
+    """Renames file or directory and returns new path.
+
+    Args:
+        old_path: Path of file or directory to rename.
+        new_name: New name for the file or directory.
+    """
+    if not new_name:
+        return
+    dir_path, old_name = path.split(old_path)
+    try:
+        new_file = path.join(dir_path, new_name)
+        if path.exists(new_file):
+            raise OSError
+        rename(old_path, new_file)
+    except OSError:
+        # os.rename should raise this if directory or file exists on the same name, but it seems it always doesn't.
+        raise OSError
+    return new_file
+
+
+def remove_file(file_path):
+    """Removes file or directory.
+
+    Args:
+        file_path: Path of file or directory to remove.
+    """
+    if not file_path:
+        return
+    try:
+        shutil.rmtree(file_path)
+    except Exception as e:
+        # Removal failed
+        print(e)
+
+
+def hist(data, width=1.0, col=1):
+    """Format data into slices of given width.
+
+    Python version of Arstila's hist code. This purpose is to format data's
+    column at certain widths so the graph won't include all information.
+
+    Args:
+        data: List representation of data.
+        width: Float defining width of data.
+        col: Integer representing what column of data is used.
+
+    Return:
+        Returns formatted list to use in graphs.
+    """
+    col -= 1  # Same format as Arstila's code, actual column number (not index)
+    if col < 0 or col >= len(data):
+        return []
+    y = tuple(float(pair[col]) for pair in data)
+    y = sorted(y, reverse=False)
+    data_length = len(y)
+
+    a = int(y[0] / width) * width;
+    i = 0;
+    hist_list = []
+    while i < data_length:
+        b = 0.0
+        while i < data_length and y[i] < a:
+            b += 1
+            i += 1
+        hist_list.append((a - (width / 2.0), b))
+        a += width
+    # Add zero to the end.
+    # hist_list.append((a - (width / 2.0), 0))
+    return hist_list
+
+
+def save_settings(obj, extension, encoder, filepath=None):
+    """Saves an object in JSON format in a file.
+
+    Args:
+        extension: Extension for the file.
+        encoder: JSONEncoder class used in converting to JSON.
+        filepath: Filepath including the name of the file.
+    """
+    if filepath is None:
+        filepath = obj.directory
+    filepath = filepath + extension
+    with open(filepath, 'w') as savefile:
+        json.dump(obj, savefile, indent=4, cls=encoder)
+
+
+def read_espe_file(directory, espe_file):
+    """Reads a file generated by get_espe.
+
+    Args:
+        espe_file: A string representing energy spectrum data file to be read.
+        directory: A string representing the file's location.
+
+    Returns:
+        Returns energy spectrum data as a list.
+        """
+    file = path.join(directory, espe_file)
+    lines = load_file(file)
+    if not lines:
+        # TODO Handle exception when file can not be read.
+        return
+    data = []
+    for line in lines:
+        data_point = line.strip().split()
+        data.append(data_point)
+    return data
+
+
+# TODO This function is copied from MeasurementTabWidget.
+def load_file(file):
+    """Load file
+
+    Args:
+        file: A string representing full filepath to the file.
+    """
+    lines = []
+    try:
+        with open(file, "rt") as fp:
+            for line in fp:
+                lines.append(line)
+    except:
+        pass
+    return lines
+
+
+def tof_list(cut_file, directory, save_output=False):
+    """ToF_list
+
+    Arstila's tof_list executables interface for Python.
+
+    Args:
+        cut_file: A string representing cut file to be ran through tof_list.
+        directory: A string representing measurement's energy spectrum directory.
+        save_output: A boolean representing whether tof_list output is saved.
+
+    Returns:
+        Returns cut file as list transformed through Arstila's tof_list program.
+    """
+    bin_dir = path.join(path.realpath(path.curdir), "external", "Potku-bin")
+    tof_list_array = []
+    if not cut_file:
+        return []
+    stdout = None
+    try:
+        if platform.system() == 'Windows':
+            startupinfo = subprocess.STARTUPINFO()
+            startupinfo.dwFlags |= subprocess.STARTF_USESHOWWINDOW
+            command = (str(path.join(bin_dir, "tof_list.exe")),
+                       cut_file)
+            stdout = subprocess.check_output(command,
+                                             cwd=bin_dir,
+                                             shell=True,
+                                             startupinfo=startupinfo)
+        elif platform.system() == 'Linux':
+            command = "{0} {1}".format(path.join(bin_dir, "tof_list_linux"), cut_file)
+            p = subprocess.Popen(command.split(' ', 1), cwd=bin_dir,
+                                 stdin=subprocess.PIPE,
+                                 stdout=subprocess.PIPE,
+                                 stderr=subprocess.PIPE)
+            stdout, unused_stderr = p.communicate()
+
+        else:
+            command = "{0} {1}".format(path.join(bin_dir, "tof_list_mac"), cut_file)
+            p = subprocess.Popen(command.split(' ', 1), cwd=bin_dir,
+                                 stdin=subprocess.PIPE,
+                                 stdout=subprocess.PIPE,
+                                 stderr=subprocess.PIPE)
+            stdout, unused_stderr = p.communicate()
+
+        lines = stdout.decode().strip().replace("\r", "").split("\n")
+        for line in lines:
+            if not line:  # Can still result in empty lines at the end, skip.
+                continue
+            line_split = re.split("\s+", line.strip())
+            tupled = (float(line_split[0]),
+                      float(line_split[1]),
+                      float(line_split[2]),
+                      int(line_split[3]),
+                      float(line_split[4]),
+                      line_split[5],
+                      float(line_split[6]),
+                      int(line_split[7]))
+            tof_list_array.append(tupled)
+        if save_output:
+            if not directory:
+                directory = path.join(path.realpath(path.curdir), "energy_spectrum_output")
+            if not path.exists(directory):
+                makedirs(directory)
+            unused_dir, file = path.split(cut_file)
+            directory_es_file = path.join(directory,
+                                     "{0}.tof_list".format(path.splitext(file)[0]))
+            numpy_array = numpy.array(tof_list_array,
+                                      dtype=[('float1', float),
+                                             ('float2', float),
+                                             ('float3', float),
+                                             ('int1', int),
+                                             ('float4', float),
+                                             ('string', numpy.str_, 3),
+                                             ('float5', float),
+                                             ('int2', int)])
+            numpy.savetxt(directory_es_file, numpy_array,
+                          delimiter=" ",
+                          fmt="%5.1f %5.1f %10.5f %3d %8.4f %s %6.3f %d")
+    except:
+        import traceback
+        msg = "Error in tof_list: "
+        err_file = sys.exc_info()[2].tb_frame.f_code.co_filename
+        str_err = ", ".join([sys.exc_info()[0].__name__ + ": " + traceback._some_str(sys.exc_info()[1]), err_file,
+                             str(sys.exc_info()[2].tb_lineno)])
+        msg += str_err
+        print(msg)
+    finally:
+        return tof_list_array
+
+
+def convert_mev_to_joule(energy_in_MeV):
+    """Converts MeV (mega electron volts) to joules.
+    
+    Args:
+        energy_in_MeV: Value to be converted (float)
+    
+    Returns:
+        Returns energy in MeVs (float)
+    """
+    # joule = 6.24150934 * pow(10, 18)  # 1 J = 6.24150934 * 10^18 eV
+    joule = 6.24150934e18
+    return float(energy_in_MeV) * 1000000.0 / joule
+
+
+def convert_amu_to_kg(mass_in_amus):
+    """Converts amus (atomic mass units) to kilograms.
+    
+    Args:
+        mass_in_amus: Value to be converted (float)
+    
+    Returns:
+        Returns mass in kilograms (float)
+    """
+    # amu = 1.660538921 * pow(10, -27)  # 1 u = 1.660538921×10−27 kg
+    amu = 1.660538921e-27
+    return float(mass_in_amus) * amu
+
+
+def carbon_stopping(element, isotope, energy, carbon_thickness):
+    """Calculate stopping of a particle in a carbon foil
+
+    Args:
+        element: Name of the element (e.g. "Si")
+        isotope: Mass number of the element (e.g. 28)
+        energy: Energy of the incident particle in MeVs (e.g. 2.0)
+        carbon_thickness: Thickness of the carbon foil in ug/cm^2. (e.g. 3.0)
+
+    Returns:
+        Energy loss of particle in a carbon foil of some thickness in Joules
+    """
+    bin_dir = path.join(path.realpath(path.curdir), 'external', 'Potku-bin')
+    # parameters can be 0 but not None
+    if element is not None and isotope is not None and energy is not None and carbon_thickness is not None:
+        inputdata = bytes("{0}-{1}".format(isotope, element), 'utf-8')
+        if platform.system() == 'Windows':
+            print("Running gsto_stop.exe on Windows.")
+            args = [path.join(bin_dir, 'gsto_stop.exe'), "{0}-{1}".format(isotope, element), 'C', str(energy)]
+            print(args)
+            p = Popen(args, cwd=bin_dir, stdin=subprocess.PIPE,
+                      stdout=subprocess.PIPE, stderr=subprocess.PIPE)
+        else:
+            print("Running gsto_stop on Unix.")
+            args = ['./gsto_stop', "{0}-{1}".format(isotope, element), 'C', str(energy)]
+            print(args)
+            p = Popen(args, cwd=bin_dir, stdin=subprocess.PIPE,
+                      stdout=subprocess.PIPE, stderr=subprocess.PIPE)
+
+        stdout, unused_stderr = p.communicate()
+        output = stdout.decode()
+        print(unused_stderr.decode())
+        print("Stopping: ", output, "eV/(1e15 at/cm^2)")
+        amu = 1.660548782e-27  # FIXME: This should be somewhere globally
+        # Energy loss in eV calculated from energy loss (eV/10e15 at/cm^2) and thickness (kg/cm^2)
+        e_loss = (float(output) / 1e15) * (carbon_thickness * 1e-9 / (12 * amu))
+        e_loss *= 1.6021765e-19  # eV to Joule
+        return e_loss
+    else:
+        print("No parameters to calculate carbon stopping energy.")
+        return None
+
+
+def coinc(input_file, output_file, skip_lines, tablesize, trigger, adc_count,
+          timing, columns="$3,$5", nevents=0, timediff=True, temporary=False):
+    """Calculate coincidences of file.
+
+    Args:
+        input_file: A string representing input file.
+        output_file: A string representing destination file.
+        skip_lines: An integer representing how many lines from the beginning
+                    of the file is skipped.
+        tablesize: An integer representing how large table is used to calculate
+                   coincidences.
+        trigger: An integer representing trigger ADC.
+        adc_count: An integer representing the count of ADCs.
+        nevents: An integer representing limit of how many events will the program
+                 look for. 0 means no limit.
+        timing: A tupple consisting of (min, max) representing different ADC
+                timings.
+        timediff: A boolean representing whether timediff is output or not.
+        temporary: A boolean representing whether temporary file is used. This
+                   is used when doing first-time-import for file set to
+                   approximately get correct timing limits.
+
+    Return:
+        Returns 0 if it was success, 1 if it resulted in error
+    """
+    timing_str = ""
+    for key in timing.keys():
+        tmp_str = "--low={0},{1} --high={0},{2}".format(key,
+                                                        timing[key][0],
+                                                        timing[key][1])
+        timing_str = "{0} {1}".format(timing_str, tmp_str)
+    column_count = len(columns.split(','))
+    column_template = "%i " * column_count
+    if not column_count or not timing_str:  # No columns or timings...
+        return
+    bin_dir = path.join(path.realpath(path.curdir), "external", "Potku-bin")
+    timediff_str = ""
+    if timediff or temporary:
+        timediff_str = "--timediff"
+
+    executable = "coinc.exe"
+    if platform.system() != "Windows":
+        executable = "./coinc"
+    command = "{0} {1} && {2}".format(
+        "cd",
+        bin_dir,
+        "{7} --silent {0} {1} {2} {3} {4} {5} {8} {6}".format(
+            "--skip={0}".format(skip_lines),
+            "--tablesize={0}".format(tablesize),
+            "--trigger={0}".format(trigger),
+            "--nadc={0}".format(adc_count),
+            timediff_str,
+            timing_str.strip(),
+            input_file,
+            executable,
+            "--nevents={0}".format(nevents)
+        )
+    )
+    if temporary:
+        command = "{0} {1}".format(
+            command,
+            "> {0}".format(output_file)
+        )
+    else:
+        command = "{0} {1}".format(
+            command,
+            "| awk {0} > {1}".format("\"{print " + columns + "}\"", output_file)
+        )
+    # print(command)
+    try:
+        subprocess.call(command, shell=True)
+        return True
+    except:
+        return False
+
+
+def md5_for_file(f, block_size=2 ** 20):
+    md5 = hashlib.md5()
+    while True:
+        data = f.read(block_size)
+        if not data:
+            break
+        md5.update(data.encode('utf8'))
+    return md5.digest()
+
+
+def to_superscript(string):
+    sups = {"0": "\u2070",
+            "1": "\xb9",
+            "2": "\xb2",
+            "3": "\xb3",
+            "4": "\u2074",
+            "5": "\u2075",
+            "6": "\u2076",
+            "7": "\u2077",
+            "8": "\u2078",
+            "9": "\u2079"}
+
+    return ''.join(sups.get(char, char) for char in string)
+