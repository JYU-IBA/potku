# coding=utf-8
"""
Created on 15.3.2013
Updated on 29.1.2020

Potku is a graphical user interface for analyzation and
visualization of measurement data collected from a ToF-ERD
telescope. For physics calculations Potku uses external
analyzation components.
Copyright (C) 2013-2018 Jarkko Aalto, Severi Jääskeläinen, Samuel Kaiponen,
Timo Konu, Samuli Kärkkäinen, Samuli Rahkonen, Miika Raunio, Heta Rekilä and
Sinikka Siironen

This program is free software; you can redistribute it and/or
modify it under the terms of the GNU General Public License
as published by the Free Software Foundation; either version 2
of the License, or (at your option) any later version.

This program is distributed in the hope that it will be useful,
but WITHOUT ANY WARRANTY; without even the implied warranty of
MERCHANTABILITY or FITNESS FOR A PARTICULAR PURPOSE.  See the
GNU General Public License for more details.

You should have received a copy of the GNU General Public License
along with this program (file named 'LICENCE').
"""

__author__ = "Jarkko Aalto \n Timo Konu \n Samuli Kärkkäinen \n Samuli " \
             "Rahkonen \n Miika Raunio \n" \
             "Severi Jääskeläinen \n Samuel Kaiponen \n Heta Rekilä " \
             "\n Sinikka Siironen \n Juhani Sundell"
__version__ = "2.0"

import bisect
import hashlib
import numpy as np
import os
import platform
import shutil
import subprocess
import tempfile
import logging
import time

from timeit import default_timer as timer
from pathlib import Path
from decimal import Decimal
<<<<<<< HEAD
from modules.parsing import ToFListParser
from subprocess import Popen
from tests.utils import stopwatch
from itertools import (takewhile, repeat)
=======

from .parsing import ToFListParser

>>>>>>> 40e1d922

# TODO this could still be organized into smaller modules

def stopwatch(log_file=None):
    """Decorator that measures the time it takes to execute a function
    and prints the results or writes them to a log file if one is provided
    as an argument.
    """
    def outer(func):
        def inner(*args, **kwargs):
            start = timer()
            res = func(*args, **kwargs)
            stop = timer()

            timestamp = time.strftime("%y/%m/%D %H:%M.%S")
            msg = f"{timestamp}: {func.__name__}({args, kwargs})\n\t" \
                  f"took {stop - start} to execute.\n"
            if log_file is None:
                print(msg)
            else:
                with open(log_file, "a") as file:
                    file.write(msg)
            return res
        return inner
    return outer


def rename_file(old_path, new_name):
    """Renames file or directory and returns new path.

    Args:
        old_path: Path of file or directory to rename.
        new_name: New name for the file or directory.
    """
    if not new_name:
        return
    dir_path, old_name = os.path.split(old_path)
    new_file = Path(dir_path, new_name)
    if new_file.exists():
        # os.rename should raise this if directory or file exists on the
        # same name, but it seems it always doesn't.
        raise OSError(f"File {new_file} already exists")
    os.rename(old_path, new_file)
    return new_file


def remove_file(file_path):
    """Removes file or directory.

    Args:
        file_path: Path of file or directory to remove.
    """
    if not file_path:
        return
    try:
        # shutil.rmtree(file_path)
        os.remove(file_path)
    except Exception as e:
        # Removal failed
        print(e)


def remove_files(directory, exts=None, filter_func=None):
    """Removes all files in a directory that match given conditions.

    Args:
        directory: directory where the files are located
        exts: collection of file extensions. Files with these extensions will
            be deleted.
        filter_func: additional filter function applied to the file name. If
            provided, only the files that have the correct extension and match
            the filter_func condition will be deleted.
    """
    if not exts:
        return
    if filter_func is None:
        def filter_func(_):
            return True

    try:
        for file in os.scandir(directory):
            fp = Path(file)
            if fp.suffix in exts and filter_func(file.name):
                try:
                    fp.unlink()
                except OSError:
                    # fp could be a directory, or permissions may prevent
                    # deletion
                    pass
    except OSError:
        # Directory not found (or directory is a file), nothing to do
        pass


def hist(data, width=1.0, col=1):
    """Format data into slices of given width.

    Python version of Arstila's hist code. This purpose is to format data's
    column at certain widths so the graph won't include all information.

    Args:
        data: List representation of data.
        width: Float defining width of data.
        col: Integer representing what column of data is used.

    Return:
        Returns formatted list to use in graphs.
    """
    col -= 1  # Same format as Arstila's code, actual column number (not index)
    if col < 0:
        return []
    if not data:
        return []
    if data[0] and col >= len(data[0]):
        return []
    y = tuple(float(pair[col]) for pair in data)
    y = sorted(y, reverse=False)
    data_length = len(y)

    a = int(y[0] / width) * width
    i = 0
    hist_list = []
    while i < data_length:
        b = 0.0
        while i < data_length and y[i] < a:
            b += 1
            i += 1
        hist_list.append((a - (width / 2.0), b))
        a += width
    # Add zero to the end.
    # hist_list.append((a - (width / 2.0), 0))
    return hist_list


def calculate_spectrum(tof_listed_files, spectrum_width, measurement,
                       directory_es, no_foil=False):
    """Calculate energy spectrum data from .tof_list files and writes the
    results to .hist files.

    Args:
        tof_listed_files: contents of .tof_list files belonging to the
                          measurement as a dict.
        spectrum_width: TODO
        measurement: measurement which the .tof_list files belong to
        directory_es: directory
        no_foil: whether foil thickeness was set to 0 or not. This affects
                 the file name

    Returns:
        contents of .hist files as a dict
    """
    histed_files = {}
    keys = tof_listed_files.keys()
    invalid_keys = set()

    for key in keys:
        histed_files[key] = hist(tof_listed_files[key],
                                 spectrum_width, 3)
        if not histed_files[key]:
            invalid_keys.add(key)
            continue
        first_val = (histed_files[key][0][0] - spectrum_width, 0)
        last_val = (histed_files[key][-1][0] + spectrum_width, 0)
        histed_files[key].insert(0, first_val)
        histed_files[key].append(last_val)

    for key in keys:
        if key in invalid_keys:
            continue
        file = measurement.name
        histed = histed_files[key]

        if no_foil:
            foil_txt = ".no_foil"
        else:
            foil_txt = ""

        filename = Path(directory_es,
                        "{0}.{1}{2}.hist".format(os.path.splitext(file)[0],
                                                 key,
                                                 foil_txt))
        numpy_array = np.array(histed, dtype=[('float', float), ('int', int)])

        np.savetxt(filename, numpy_array, delimiter=" ", fmt="%5.5f %6d")

    return histed_files


def copy_cut_file_to_temp(cut_file) -> Path:
    """
    Copy cut file into temp directory.

    Args:
        cut_file: Cut file to copy.

    Return:
        Path to the cut file in temp directory.
    """
    # Move cut file to temp folder, at least in Windows tof_list works
    # properly when cut file is there.
    # TODO: check that this works in mac and Linux
    cut_file_name = Path(cut_file).name

    # OS specific directory where temporary MCERD files will be stored.
    # In case of Linux and Mac this will be /tmp and in Windows this will
    # be the C:\Users\<username>\AppData\Local\Temp.
    tmp = tempfile.gettempdir()

    new_cut_file = Path(tmp, cut_file_name)
    shutil.copyfile(cut_file, new_cut_file)
    return new_cut_file


def tof_list(cut_file, directory, save_output=False, no_foil=False,
             logger_name=None):
    """ToF_list

    Arstila's tof_list executables interface for Python.

    Args:
        cut_file: A string representing cut file to be ran through tof_list.
        directory: A string representing measurement's energy spectrum
                   directory.
        save_output: A boolean representing whether tof_list output is saved.
        no_foil: whether foil thickness was used when .cut files were generated.
                 This affects the file path when saving output
        logger_name: name of a logging entity

    Returns:
        Returns cut file as list transformed through Arstila's tof_list program.
    """
    bin_dir = get_bin_dir()

    if not cut_file:
        return []

    new_cut_file = copy_cut_file_to_temp(cut_file)
    tof_parser = ToFListParser()

    try:
        if platform.system() == 'Windows':
            startupinfo = subprocess.STARTUPINFO()
            startupinfo.dwFlags |= subprocess.STARTF_USESHOWWINDOW
            command = (str(bin_dir / "tof_list.exe"), str(new_cut_file))
            stdout = subprocess.check_output(command,
                                             cwd=bin_dir,
                                             shell=True,
                                             startupinfo=startupinfo)
        else:
            command = "{0} {1}".format("./tof_list", str(new_cut_file))
            p = subprocess.Popen(command.split(' ', 1),
                                 cwd=bin_dir,
                                 stdin=subprocess.PIPE,
                                 stdout=subprocess.PIPE,
                                 stderr=subprocess.PIPE)
            stdout, _ = p.communicate()

        tof_output = list(tof_parser.parse_strs(
            stdout.decode().splitlines(), method="row", ignore="w"))

        if save_output:
            if not directory:
                directory = Path(
                    os.path.realpath(os.path.curdir), "energy_spectrum_output")

            os.makedirs(directory, exist_ok=True)

            if no_foil:
                foil_txt = ".no_foil"
            else:
                foil_txt = ""

            directory_es_file = Path(
                directory,
                "{0}{1}.tof_list".format(Path(cut_file).stem,
                                         foil_txt))
            numpy_array = np.array(
                tof_output, dtype=[
                    ('float1', float), ('float2', float), ('float3', float),
                    ('int1', int), ('float4', float), ('string', np.str_, 3),
                    ('float5', float), ('int2', int)])
            np.savetxt(directory_es_file, numpy_array, delimiter=" ",
                       fmt="%5.1f %5.1f %10.5f %3d %8.4f %s %6.3f %d")
        return tof_output
    except Exception as e:
        msg = f"Error in tof_list: {e}"
        if logger_name is not None:
            logging.getLogger(logger_name).error(msg)
        else:
            print(msg)
        return []
    finally:
        remove_file(new_cut_file)


def convert_mev_to_joule(energy_in_MeV):
    """Converts MeV (mega electron volts) to joules.

    Args:
        energy_in_MeV: Value to be converted (float)

    Returns:
        Returns energy in MeVs (float)
    """
    # joule = 6.24150934 * pow(10, 18)  # 1 J = 6.24150934 * 10^18 eV
    joule = 6.24150934e18
    return float(energy_in_MeV) * 1000000.0 / joule


def convert_amu_to_kg(mass_in_amus):
    """Converts amus (atomic mass units) to kilograms.

    Args:
        mass_in_amus: Value to be converted (float)

    Returns:
        Returns mass in kilograms (float)
    """
    # amu = 1.660538921 * pow(10, -27)  # 1 u = 1.660538921×10−27 kg
    amu = 1.660538921e-27
    return float(mass_in_amus) * amu


def carbon_stopping(element, isotope, energy, carbon_thickness, carbon_density):
    """Calculate stopping of a particle in a carbon foil

    Args:
        element: Name of the element (e.g. "Si")
        isotope: Mass number of the element (e.g. 28)
        energy: Energy of the incident particle in MeVs (e.g. 2.0)
        carbon_thickness: Thickness of the carbon foil in nm. (e.g. 13.0)
        carbon_density: Density of the carbon foil in g/cm3. (e.g. 2.27)

    Returns:
        Energy loss of particle in a carbon foil of some thickness in Joules
    """
    bin_dir = get_bin_dir()
    # parameters can be 0 but not None
    if element is not None and isotope is not None and energy is not None and \
            carbon_thickness is not None:
        areal_density_tfu = (carbon_density * 1.0e3 * carbon_thickness * 1.0e-9) / (12.0 * 1.66053906660e-27) / 1.0e19
        if platform.system() == 'Windows':
            get_stop = str(bin_dir / "get_stop.exe")
        else:
            get_stop = './get_stop'

        args = [get_stop, "{0}{1}".format(isotope, element), str(energy),
                '-l', 'C', '-t', "{0}tfu".format(areal_density_tfu)]
        print(args)
        p = subprocess.Popen(
            args, cwd=bin_dir, stdin=subprocess.PIPE, stdout=subprocess.PIPE,
            stderr=subprocess.PIPE)
        stdout, unused_stderr = p.communicate()
        output = stdout.decode()
        print(unused_stderr.decode())
        print(output)
        energy_loss = 0.0
        for line in output.split("\n"):
            try:
                (var, val) = line.split(' = ', 1)
                (x, unit) = val.split()[:2]
                x = float(x)
                if unit == 'keV':
                    x *= 1.6021766e-16
                if unit == 'MeV':
                    x *= 1.6021766e-13
                if var == 'delta E':
                    energy_loss = x
            except ValueError:
                continue
        return energy_loss
    else:
        print("No parameters to calculate carbon stopping energy.")
        return None


def coinc(input_file, output_file, skip_lines, tablesize, trigger, adc_count,
          timing, columns="$3,$5", nevents=0, timediff=True, temporary=False):
    """Calculate coincidences of file.

    Args:
        input_file: A string representing input file.
        output_file: A string representing destination file.
        skip_lines: An integer representing how many lines from the beginning
                    of the file is skipped.
        tablesize: An integer representing how large table is used to calculate
                   coincidences.
        trigger: An integer representing trigger ADC.
        adc_count: An integer representing the count of ADCs.
        timing: A tupple consisting of (min, max) representing different ADC
                timings.
        columns: Columns.
        nevents: An integer representing limit of how many events will the
                 program look for. 0 means no limit.
        timediff: A boolean representing whether timediff is output or not.
        temporary: A boolean representing whether temporary file is used. This
                   is used when doing first-time-import for file set to
                   approximately get correct timing limits.

    Return:
        Returns 0 if it was success, 1 if it resulted in error
    """
    timing_str = ""
    for key in timing.keys():
        tmp_str = "--low={0},{1} --high={0},{2}".format(key,
                                                        timing[key][0],
                                                        timing[key][1])
        timing_str = "{0} {1}".format(timing_str, tmp_str)
    column_count = len(columns.split(','))
    # column_template = "%i " * column_count
    if not column_count or not timing_str:  # No columns or timings...
        return
    bin_dir = get_bin_dir()

    # TODO refactor the way the subprocess call arguments are made
    timediff_str = ""
    if timediff or temporary:
        timediff_str = "--timediff"

    executable = "coinc.exe"
    if platform.system() != "Windows":
        executable = "./coinc"
    command = "{0} {1} && {2}".format(
        "cd",
        bin_dir,
        "{7} --silent {0} {1} {2} {3} {4} {5} {8} {6}".format(
            "--skip={0}".format(skip_lines),
            "--tablesize={0}".format(tablesize),
            "--trigger={0}".format(trigger),
            "--nadc={0}".format(adc_count),
            timediff_str,
            timing_str.strip(),
            input_file,
            executable,
            "--nevents={0}".format(nevents)
        )
    )
    if temporary:
        command = "{0} {1}".format(
            command,
            "> {0}".format(output_file)
        )
    else:
        if platform.system() == "Darwin":
            command = "{0} {1}".format(
                command, "| awk {0} > {1}".format(
                    "'{print " + columns + "}'", output_file))
            # mac needs '' # around awk print
        else:
            command = "{0} {1}".format(
                command,
                "| awk {0} > {1}".format("\"{print " + columns + "}\"",
                                         output_file)
            )
    # print(command)
    try:
        subprocess.call(command, shell=True)
        return True
    except:
        return False


def md5_for_file(f, block_size=2 ** 20):
    """Calculates MD5 checksum for a file.
    """
    md5 = hashlib.md5()
    while True:
        data = f.read(block_size)
        if not data:
            break
        md5.update(data.encode('utf8'))
    return md5.digest()


def to_superscript(string):
    """TODO"""
    sups = {"0": "\u2070",
            "1": "\xb9",
            "2": "\xb2",
            "3": "\xb3",
            "4": "\u2074",
            "5": "\u2075",
            "6": "\u2076",
            "7": "\u2077",
            "8": "\u2078",
            "9": "\u2079"}

    return "".join(sups.get(char, char) for char in string)


def find_y_on_line(point1, point2, x):
    """
    Find the y(x) based on a line that goes through point1 and 2.

    Args:
         point1: Point object.
         point2: Point object.
         x: Value whose corresponding y is wanted.

    Return:
        Y for x.
    """
    y_part = point2.get_y() - point1.get_y()
    x_part = point2.get_x() - point1.get_x()
    k = y_part / x_part

    y = k * x - (k * point1.get_x()) + point1.get_y()
    return y


def find_nearest(x, lst):
    """
    Find given list's nearest point's x coordinate from x.

    Args:
        x: X coordinate.
        lst: List to search.

    Return:
        Nearest point's x coordinate.
    """
    # https://stackoverflow.com/questions/12141150/from-list-of-integers
    # -get-number-closest-to-a-given-value
    position = bisect.bisect_left(lst, x)
    if position == 0:
        return lst[0]
    if position == len(lst):
        return lst[len(lst) - 1]
    before = lst[position - 1]
    after = lst[position]
    if after - x < x - before:
        return after
    else:
        return before


def calculate_new_point(previous_point, new_x, next_point,
                        area_points):
    """
    Calculate a new point whose x coordinate is given, between previous
    and next point.

    Args:
        previous_point: Previous point.
        new_x: X coordinate for new point.
        next_point: Next point.
        area_points: List of points where a new point is added.
    """
    try:
        previous_x = previous_point.get_x()
        previous_y = previous_point.get_y()

        next_x = next_point.get_x()
        next_y = next_point.get_y()
    except AttributeError:
        previous_x = previous_point[0]
        previous_y = previous_point[1]
        next_x = next_point[0]
        next_y = next_point[1]

    x_diff = round(next_x - previous_x, 4)
    y_diff = round(next_y - previous_y, 4)

    if x_diff == 0.0:
        # If existing points are close enough
        return

    k = y_diff / x_diff
    new_y = k * new_x - k * previous_x + previous_y

    new_point = (new_x, new_y)
    area_points.append(new_point)


def uniform_espe_lists(lists, channel_width):
    """
    Modify given energy spectra lists to have the same amount of items.

    Return:
        Modified lists.
    """
    first = lists[0]
    second = lists[1]
    # check if first x values don't match
    # add zero values to the one missing the x values
    if second[0][0] < first[0][0]:
        x = first[0][0] - channel_width
        while round(x, 4) >= second[0][0]:
            first.insert(0, (round(x, 4), 0))
            x -= channel_width
    elif first[0][0] < second[0][0]:
        x = second[0][0] - channel_width
        while round(x, 4) >= first[0][0]:
            second.insert(0, (round(x, 4), 0))
            x -= channel_width

    # do the same for the last values
    if second[-1][0] < first[-1][0]:
        x = second[-1][0] + channel_width
        while round(x, 4) <= first[-1][0]:
            second.append((round(x, 4), 0))
            x += channel_width
    elif first[-1][0] < second[-1][0]:
        x = first[-1][0] + channel_width
        while round(x, 4) <= second[-1][0]:
            first.append((round(x, 4), 0))
            x += channel_width

    return first, second


def format_to_binary(var, length):
    """
    Format given integer into binary of a certain length.

    Args:
        var: Integer value to transform to binary.
        length: Length of the desired binary.

    Return:
        Formatted binary.
    """
    # Transform to binary
    var_bin = bin(var)
    # Add zeros to match the needed length
    try:
        b_index = var_bin.index("b")
        format_var = var_bin[b_index + 1:].zfill(length)
    except ValueError:
        format_var = var_bin.zfill(length)
    return format_var


def round_value_by_four_biggest(value):
    """
    Round given value by its biggest number. E.g. 12.4 -> 10, 368 -> 400.

    Args:
        value: Value to round.

    Return:
        Rounded value.
    """
    dec_val = Decimal(value)
    dec_string_val = str(dec_val)
    if "." not in dec_string_val:
        round_val_length = len(dec_string_val)
    else:
        round_val_length = dec_string_val.index(".")
    first = dec_val / Decimal(10 ** (round_val_length - 4))
    first_round = round(first)
    sol_flnal = first_round * (10 ** (round_val_length - 4))
    return sol_flnal


def count_lines_in_file(file_path, check_file_exists=False):
    """Returns the number of newline symbols in given file (ignores last line).

    Args:
        file_path: absolute path to a file
        check_file_exists: if True, function checks if the file exists before
                           counting lines. Returns 0 if the file does not exist.

    Return:
        number of newline symbols in a file
    """
    if check_file_exists and not os.path.isfile(file_path):
        return 0

    # source: https://stackoverflow.com/a/27518377
    f = open(file_path, 'rb')
    bufgen = takewhile(lambda x: x, (f.raw.read(1024*1024) for _ in repeat(None)))
    return sum( buf.count(b'\n') for buf in bufgen )

def rawincount(self, filename):
    """
        Reads the number of lines in a text file. Used for determining the shape
        of the ndarray which holds measurement data in memory.
        Source: https://stackoverflow.com/questions/845058/how-to-get-line-count-of-a-large-file-cheaply-in-python/27518377#27518377
    """
    f = open(filename, 'rb')
    bufgen = takewhile(lambda x: x, (f.raw.read(1024*1024) for _ in repeat(None)))
    return sum( buf.count(b'\n') for buf in bufgen )


@stopwatch()
def combine_files(file_paths, destination):
    """Combines an iterable of files into a single file.
    """
    with open(destination, "w") as dest:
        for file in file_paths:
            try:
                with open(file) as src:
                    for line in src:
                        dest.write(line)
            except OSError:
                pass


def _get_external_dir() -> Path:
    """Returns absolute path to 'external' folder
    """
    root_dir = Path(__file__).parent.parent
    return (root_dir / "external").resolve()


def get_bin_dir() -> Path:
    """Returns absolute path to Potku's bin directory.
    """
    return _get_external_dir() / "bin"


def get_data_dir() -> Path:
    """Returns absolute path to Potku's data directory.
    """
    # TODO maybe add -DDEVELOPER_MODE_ENABLE=ON option to Jibal's CMake
    #   configuration and change data dir to external/data instead of
    #   external/share
    return _get_external_dir() / "share"<|MERGE_RESOLUTION|>--- conflicted
+++ resolved
@@ -45,16 +45,13 @@
 from timeit import default_timer as timer
 from pathlib import Path
 from decimal import Decimal
-<<<<<<< HEAD
+
+from .parsing import ToFListParser
+
 from modules.parsing import ToFListParser
 from subprocess import Popen
 from tests.utils import stopwatch
 from itertools import (takewhile, repeat)
-=======
-
-from .parsing import ToFListParser
-
->>>>>>> 40e1d922
 
 # TODO this could still be organized into smaller modules
 
@@ -352,10 +349,10 @@
 
 def convert_mev_to_joule(energy_in_MeV):
     """Converts MeV (mega electron volts) to joules.
-
+    
     Args:
         energy_in_MeV: Value to be converted (float)
-
+    
     Returns:
         Returns energy in MeVs (float)
     """
@@ -366,10 +363,10 @@
 
 def convert_amu_to_kg(mass_in_amus):
     """Converts amus (atomic mass units) to kilograms.
-
+    
     Args:
         mass_in_amus: Value to be converted (float)
-
+    
     Returns:
         Returns mass in kilograms (float)
     """
