--- conflicted
+++ resolved
@@ -682,8 +682,7 @@
                 simulated_sum_found = True
     return measured_sum_found, simulated_sum_found
 
-<<<<<<< HEAD
-
+  
 def get_version_number_and_date():
     """
     Returns Potku's version number and date of the version from version.txt
@@ -714,7 +713,8 @@
         return version_number, version_date
     else:
         return fallback_version_number, fallback_version_date
-=======
+
+      
 def check_max_path_length(root_path = os.getcwd()):
     longest_size = 0
     longest_path = None
@@ -728,4 +728,4 @@
                 longest_size = len(os.path.join(root, name))
                 longest_path = os.path.join(root, name)
     return longest_size, longest_path
->>>>>>> 5cb663f8
+  