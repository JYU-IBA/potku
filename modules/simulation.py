# coding=utf-8
"""
Created on 26.2.2018
Updated on 9.4.2018

#TODO Description of Potku and copyright
#TODO Licence

Simulation.py runs the MCERD simulation with a command file.
"""

__author__ = "Severi Jääskeläinen \n Samuel Kaiponen \n Heta Rekilä \n Sinikka Siironen"
__version__ = "2.0"

import os
import platform
import subprocess
import logging
import sys
<<<<<<< HEAD
from modules.settings import Settings
import shutil
=======
import shutil
import datetime
from enum import Enum
>>>>>>> 1ceaa51c


class Simulations:
    """Simulations class handles multiple simulations.
    """
    def __init__(self, request):
        """Inits simulations class.
        Args:
            request: Request class object.
        """
        # self._directory = os.path.join(sample_directory, "Simulations")
        # self.simulations = []
        self.request = request
        self.simulations = {}  # Dictionary<Simulation>
        # self.measuring_unit_settings = None
        # self.default_settings = None

    def is_empty(self):
        """Check if there are any simulations.

        Return:
            Returns True if there are no simulations currently in the
            simulations object.
        """
        return len(self.simulations) == 0

    def get_key_value(self, key):
        if not key in self.simulations:
            return None
        return self.simulations[key]

    def add_simulation_file(self, sample, simulation_name, tab_id):
        """Add a new file to simulations.

        Args:
            sample: The sample under which the simulation is put.
            simulation_name: Name of the simulation (not a path)
            tab_id: Integer representing identifier for simulation's tab.

        Return:
            Returns new simulation or None if it wasn't added
        """
        simulation = None
        name_prefix = "MC_simulation_"
        simulation_folder = os.path.join(sample.path, name_prefix + sample.get_running_int_simulation() + "-"
                                         + simulation_name)
        sample.increase_running_int_simulation_by_1()
        try:
            # if file_directory != self.request.directory and file_directory:
            #     dirtyinteger = 2  # Begin from 2, since 0 and 1 would be confusing.
            #     while os.path.exists(new_file):
            #         file_name = "{0}_{1}{2}".format(simulation_name[0],
            #                                         dirtyinteger,
            #                                         simulation_name[1])
            #         new_file = os.path.join(sample.path, file_name)
            #         dirtyinteger += 1
            #     shutil.copyfile(simulation_name, new_file)
            #     file_directory, file_name = os.path.split(new_file)
            #
            #     log = "Added new simulation {0} to the request.".format(file_name)
            #     logging.getLogger("request").info(log)
            keys = sample.simulations.simulations.keys()
            for key in keys:
                if sample.simulations.simulations[key].simulation_folder == simulation_name:
                    return simulation  # sismulation = None
            simulation = Simulation(simulation_folder, self.request, tab_id)
            sample.simulations.simulations[tab_id] = simulation
            self.request.samples.simulations.simulations[tab_id] = simulation
        except:
            log = "Something went wrong while adding a new simulation."
            logging.getLogger("request").critical(log)
            print(sys.exc_info())  # TODO: Remove this.
        return simulation

    def remove_by_tab_id(self, tab_id):
        """Removes simulation from simulations by tab id
        Args:
            tab_id: Integer representing tab identifier.
        """

        def remove_key(d, key):
            r = dict(d)
            del r[key]
            return r

        self.simulations = remove_key(self.simulations, tab_id)

#     def load_simulation(self, simulation_name):
#         """Loads a single simulation
#         """
#
#         simulation_directory = os.path.join(self._directory, simulation_name)
#
#     def load_simulations(self):
#         """Loads all of the simulations in Simulations directory
#         """
#
#         simulations_directory_content = os.listdir(self._directory)
#         # TODO: Remove non-directories from list
#         for simulation_directory in simulations_directory_content:
#             simulation = Simulation(os.path.join(self._directory, simulation_directory))
#             simulation.load_settings()
#             self.simulations.append(simulation)
#
#     def new_simulation(self, simulation_name):
#         """Adds a new simulation to request.
#
#         Args:
#             simulation_name: Name of the simulation
#
#         Return:
#             Returns new simulation or None if it wasn't added
#         """
#         simulation_directory = os.path.join(self._directory, simulation_name)
#
#         # Check if simulation already exists. In case of exception we should
#         # inform the user that another simulation name should be used.
#         if os.path.exists(simulation_directory): raise EEXIST; return
#
#         # Create a directory for new simulation.
#         try:
#             os.makedirs(simulation_directory)
#         except:
#             log_msg = "Failed creating directory for simulation" + simulation_name
#             logging.getLogger("request").critical(log_msg)
#             # TODO: Inform user also with a pop up window.
#             return
#
#         # Add a new simulation by making a Simulation object and adding it to
#         # list of simulations.
#         try:
#             self.simulations.append(Simulation(simulation_directory))
#             log_msg =  "Added simulation " + simulation_name + " to the request."
#             logging.getLogger("request").info(log_msg)
#         except:
#             log_msg = "Something went wrong while adding simulation" + simulation_name
#             logging.getLogger("request").critical(log_msg)
#             # TODO: Inform user also with a pop up window.
#
#     # TODO: Function for removing simulation


<<<<<<< HEAD
class Simulation:
    """Simulation class handles the simulation data."""

    def __init__(self, simulation_folder, request, tab_id):
=======
class SimulationType(Enum):
    ERD = 0
    RBS = 1


class SimulationMode(Enum):
    narrow = 0
    wide = 1


class Simulation:
    """Simulation class handles the simulation data."""

    __slots__ = "request", "name", "description", "date", "simulation_type", "scatter", "main_scatter", "energy", \
                "mode", "no_of_ions", "no_of_preions", "seed", "no_of_recoils", "no_of_scaling", \
                "data", "simulation_file", "directory", "__request_settings", "statusbar", "color_scheme", "callMCERD", "call_get_espe"

    def __init__(self, request, name="", description="", date=datetime.date.today(), simulation_type=None, scatter=0.05,
                 main_scatter=20, energy=1.0, mode=SimulationMode.narrow, no_of_ions=1000000, no_of_preions=100000,
                 seed=101, no_of_recoils=10, no_of_scaling=5):
>>>>>>> 1ceaa51c
        """Inits Simulation.
        Args:
            simulation_folder: The path of the simulation folder
            request: Request class object.
        """

        sim_folder, simulation_name = os.path.split(simulation_folder)
        self.simulation_folder = simulation_name
        name_start_index = simulation_folder.index('-')
        self.simulation_name = simulation_folder[name_start_index + 1:]

        self.request = request
<<<<<<< HEAD
        self.directory = simulation_folder

        self.data = []
        self.tab_id = tab_id

        self.__make_directories(self.directory)
        # self.set_loggers()
=======
        self.name = name
        self.description = description
        self.date = date
        self.simulation_type = simulation_type
        self.scatter = scatter
        self.main_scatter = main_scatter
        self.energy = energy
        self.mode = mode
        self.no_of_ions = no_of_ions
        self.no_of_preions = no_of_preions
        self.seed = seed
        self.no_of_recoils = no_of_recoils
        self.no_of_scaling = no_of_scaling

        self.data = []
        self.simulation_file = None
        self.directory = None
>>>>>>> 1ceaa51c

        # The settings that come from the request
        self.__request_settings = self.request.settings

        # Main window's status bar TODO: Remove GUI stuff.
        self.statusbar = self.request.statusbar

        # Which color scheme is selected by default
        self.color_scheme = "Default color"

        self.callMCERD = None
        self.call_get_espe = None

    def add_command_file(self, command_file):
        """ Adds command file to Simulation object.

        Args:
            command_file: Command file to add.
        """
        simulation_folder, name = os.path.split(command_file)
        self.simulation_file = name  # With extension
        self.name = os.path.splitext(name)[0]
        self.create_directory(simulation_folder)

    def create_directory(self, simulation_folder):
        """ Creates folder structure for the simulation.

        Args:
            simulation_folder: Path of the simulation folder.
        """
        self.directory = os.path.join(simulation_folder, self.simulation_name)
        self.__make_directories(self.directory)

    def remove_by_tab_id(self, tab_id):
        """Removes simulation from tabs by tab id

        Args:
            tab_id: Integer representing tab identifier.
        """

        def remove_key(d, key):
            r = dict(d)
            del r[key]
            return r

        self.simulations = remove_key(self.simulations, tab_id)

    def __make_directories(self, directory):
        if not os.path.exists(directory):
            os.makedirs(directory)
            # log = "Created a directory {0}.".format(directory)
            # logging.getLogger("request").info(log)

    # TODO: Fix this according to simulation (now copied from measurement).
    def load_data(self):
        """Loads measurement data from filepath
        """
        # import cProfile, pstats
        # pr = cProfile.Profile()
        # pr.enable()
        n=0
        try:
            extension = os.path.splitext(self.simulation_folder)[1]
            extension = extension.lower()
            if extension == ".asc":
                with open("{0}{1}".format(self.directory, extension)) as fp:
                    for line in fp:
                        n += 1  # Event number
                        # TODO: Figure good way to split into columns. REGEX too slow.
                        split = line.split()
                        split_len = len(split)
                        if split_len == 2:  # At least two columns
                            self.data.append([int(split[0]), int(split[1]), n])
                        if split_len == 3:
                            self.data.append([int(split[0]), int(split[1]), int(split[2]), n])
        except IOError as e:
            error_log = "Error while loading the {0} {1}. {2}".format(
                        "measurement date for the measurement",
                        self.measurement_name,
                        "The error was:")
            error_log_2 = "I/O error ({0}): {1}".format(e.errno, e.strerror)
            logging.getLogger("request").error(error_log)
            logging.getLogger("request").error(error_log_2)
        except Exception as e:
            error_log = "Unexpected error: [{0}] {1}".format(e.errno, e.strerror)
            logging.getLogger("request").error(error_log)
        # pr.disable()
        # ps = pstats.Stats(pr)
        # ps.sort_stats("time")
        # ps.print_stats(10)

#     def load_settings(self):
#         """Loads simulation settings from file path. If, for example, no settings
#         file is found for target, then request settings are used.
#         """
#
#
#         params = " ".join(["-beam 35Cl", "-energy 8.515", "-theta 41.12",
#                            "-tangle 20.6", "-timeres 250.0", "-toflen 0.623",
#                            "-solid 0.2", "-dose 8.1e12", "-avemass",
#                            "-density 4.98e16", "-dist recoiling.LiMnO_Li",
#                            "-ch 0.02"])  # recoiling file needs to be a parameter
#         # params_string = " ".join(params)
#         output_file = "LiMnO_Li.simu"
#
#         # TODO: No cd-ing, do this with absolute paths
#         self.command_win = "cd " + self.bin_dir + " && type " + input_file + \
#                            " | " + os.getcwd() + "\external\Potku-bin\get_espe " + params_string + \
#                            " > " + output_file
#         input_file = request.directory +"35Cl-85-LiMnO_Li.*.erd"
#         self.command_win = BIN_DIR + "get_espe " + params
#
#         self.command_unix = "cd " + self.bin_dir + " && cat " + input_file + \
#                             " | " + os.getcwd() + "/external/Potku-bin/get_espe " + params_string + \
#                             " > " + output_file


class CallMCERD(object):
    """Handles calling the external program MCERD to run the simulation."""

    def __init__(self, command_file):
        """Inits CallMCERD.

        Args:
            command_file: Full path to the command file.
        """
        # TODO When the directory structure for simulation settings has been decided, update this
        # self.bin_dir = "%s%s%s" % ("external", os.sep, "Potku-bin")

        self.command_win = "external\Potku-bin\mcerd.exe " + command_file
        self.command_unix = "external/Potku-bin/mcerd " + command_file

    def run_simulation(self):
        """Runs the simulation.
        """
        used_os = platform.system()
        if used_os == "Windows":
            subprocess.call(self.command_win, shell=True)
        elif used_os == "Linux":
            subprocess.call(self.command_unix, shell=True)
        elif used_os == "Darwin":
            subprocess.call(self.command_unix, shell=True)
        else:
            print("It appears we do not support your OS.")


class CallGetEspe(object):
    """Handles calling the external program get_espe to generate energy spectra coordinates."""
    def __init__(self, command_file_path):
        """Inits CallGetEspe.

        Args:
            command_file_path: Full path of where simulation command file is located.
        """

        # Options for get_espe, here only temporarily:
        #
        # get_espe - Calculate an energy spectrum from simulated ERD data
        #
        # Options:
        #         -real    only real events are handled
        #         -ch      channel width in the output (MeV)
        #         -depth   depth range of the events (nm, two values)
        #         -dist    file name for depth distribution
        #         -m2      average mass of the secondary particles (u)
        #         -avemass use average mass for calculating energy from TOF
        #         -scale   scale the total intensity to value
        #         -err     give statistics in the third column
        #         -detsize limit in the size of the detector foil (mm)
        #         -erange  energy range in the output spectrum (MeV)
        #         -timeres time resolution of the TOF-detector (ps, FWHM)
        #         -eres    energy resolution (keV, FWHM) of the SSD, (energy signal used!)
        #         -toflen  time-of-flight length (m)
        #         -beam    mass number and the chemical symbol of the primary ion
        #         -dose    dose of the beam (particle-┬╡C)
        #         -energy  beam energy (MeV)
        #         -theta   scattering angle (deg)
        #         -tangle  angle between target surface and beam (deg)
        #         -solid   solid angle of the detector (msr)
        #         -density surface atomic density of the first 10 nm layer (at/cm^2)

        # TODO When the directory structure for simulation settings has been decided, update this
        # self.bin_dir = "%s%s%s" % ("external", os.sep, "Examples")
        # TODO Read the parameters from the program

        # Example parameters:
        input_file = "35Cl-85-LiMnO_Li.*.erd"
        params = ["-beam 35Cl", "-energy 8.515", "-theta 41.12", "-tangle 20.6", "-timeres 250.0",
                  "-toflen 0.623", "-solid 0.2", "-dose 8.1e12", "-avemass",
                  "-density 4.98e16", "-dist " + command_file_path + os.sep +
                  "recoiling.LiMnO_Li", "-ch 0.02"]  # recoiling file needs to be a parameter
        params_string = " ".join(params)
        self.output_file = "LiMnO_Li.simu"

        self.command_win = "type " + command_file_path + os.sep + input_file + " | " + "external\Potku-bin\get_espe " \
                           + params_string + " > " + command_file_path + os.sep + self.output_file
        self.command_unix = "cat " + command_file_path + os.sep + input_file + " | " + "external/Potku-bin/get_espe" \
                            + params_string + " > " + command_file_path + os.sep + self.output_file

    def run_get_espe(self):
        """Runs get_espe. It generates an energy spectrum coordinate file from the result of MCERD.
        """
        used_os = platform.system()
        if used_os == "Windows":
            subprocess.call(self.command_win, shell=True)
        elif used_os == "Linux":
            subprocess.call(self.command_unix, shell=True)
        elif used_os == "Darwin":
            subprocess.call(self.command_unix, shell=True)
        else:
            print("It appears we do not support your OS.")


# For testing the CallMCERD class:
# CallMCERD(r"C:\Users\localadmin\potku\requests\testi7\35Cl-85-LiMnO_Li").run_simulation()
# MCERD tries to read the input files from the path specified in the command file
# CallMCERD(r"..\Examples\35Cl-85-LiMnO_Li").run_simulation()

# For testing the CallGetEspe class:
# test_espe = CallGetEspe("")
# test_espe.run_get_espe()<|MERGE_RESOLUTION|>--- conflicted
+++ resolved
@@ -1,7 +1,7 @@
 # coding=utf-8
 """
 Created on 26.2.2018
-Updated on 9.4.2018
+Updated on 11.4.2018
 
 #TODO Description of Potku and copyright
 #TODO Licence
@@ -17,14 +17,9 @@
 import subprocess
 import logging
 import sys
-<<<<<<< HEAD
-from modules.settings import Settings
-import shutil
-=======
 import shutil
 import datetime
 from enum import Enum
->>>>>>> 1ceaa51c
 
 
 class Simulations:
@@ -90,7 +85,8 @@
             for key in keys:
                 if sample.simulations.simulations[key].simulation_folder == simulation_name:
                     return simulation  # sismulation = None
-            simulation = Simulation(simulation_folder, self.request, tab_id)
+            simulation = Simulation(self.request, simulation_name)
+            simulation.create_directory(simulation_folder)
             sample.simulations.simulations[tab_id] = simulation
             self.request.samples.simulations.simulations[tab_id] = simulation
         except:
@@ -167,12 +163,6 @@
 #     # TODO: Function for removing simulation
 
 
-<<<<<<< HEAD
-class Simulation:
-    """Simulation class handles the simulation data."""
-
-    def __init__(self, simulation_folder, request, tab_id):
-=======
 class SimulationType(Enum):
     ERD = 0
     RBS = 1
@@ -188,34 +178,18 @@
 
     __slots__ = "request", "name", "description", "date", "simulation_type", "scatter", "main_scatter", "energy", \
                 "mode", "no_of_ions", "no_of_preions", "seed", "no_of_recoils", "no_of_scaling", \
-                "data", "simulation_file", "directory", "__request_settings", "statusbar", "color_scheme", "callMCERD", "call_get_espe"
+                "data", "simulation_file", "directory", "__request_settings", "statusbar", "color_scheme", "callMCERD",\
+                "call_get_espe", "simulation_name"
 
     def __init__(self, request, name="", description="", date=datetime.date.today(), simulation_type=None, scatter=0.05,
                  main_scatter=20, energy=1.0, mode=SimulationMode.narrow, no_of_ions=1000000, no_of_preions=100000,
                  seed=101, no_of_recoils=10, no_of_scaling=5):
->>>>>>> 1ceaa51c
         """Inits Simulation.
         Args:
-            simulation_folder: The path of the simulation folder
             request: Request class object.
         """
-
-        sim_folder, simulation_name = os.path.split(simulation_folder)
-        self.simulation_folder = simulation_name
-        name_start_index = simulation_folder.index('-')
-        self.simulation_name = simulation_folder[name_start_index + 1:]
-
         self.request = request
-<<<<<<< HEAD
-        self.directory = simulation_folder
-
-        self.data = []
-        self.tab_id = tab_id
-
-        self.__make_directories(self.directory)
-        # self.set_loggers()
-=======
-        self.name = name
+        self.simulation_name = name
         self.description = description
         self.date = date
         self.simulation_type = simulation_type
@@ -232,7 +206,6 @@
         self.data = []
         self.simulation_file = None
         self.directory = None
->>>>>>> 1ceaa51c
 
         # The settings that come from the request
         self.__request_settings = self.request.settings
