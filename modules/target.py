# coding=utf-8
# TODO: Add licence information
"""
Created on 27.3.2018
Updated on 11.5.2018
"""

import datetime
import os

from modules.element import Element

__author__ = "Severi Jääskeläinen \n Samuel Kaiponen \n Heta Rekilä \n" \
             "Sinikka Siironen"
__version__ = "2.0"

import json
import time

from modules.layer import Layer


class Target:
    """Target object describes the target.
    """

    __slots__ = "name", "modification_time", "description", "target_type", \
                "image_size", "image_file", "scattering_element", "layers", \
                "target_theta"

    def __init__(self, name="", modification_time=time.time(), description="",
                 target_type="AFM", image_size=(1024, 1024),
                 image_file="", scattering_element=Element.from_string(
                "4He 3.0"), target_theta=70.0, layers=[]):
        """Initialize a target.

        Args:
            name: Target name.
            modification_time: Modification time.
            description: Target description.
            target_type: Target type.
            image_size: Target image size.
            image_file: Target image file.
            scattering_element: Scattering element.
            target_theta: Target angle # TODO: check how the other is
            calculated from the other,
            layers: Target layers.
        """
        self.name = name
        self.modification_time = modification_time
        self.description = description
        self.target_type = target_type
        self.image_size = image_size
        self.image_file = image_file
        self.scattering_element = scattering_element
        self.target_theta = target_theta
        self.layers = layers

    @classmethod
<<<<<<< HEAD
    def from_file(cls, target_file_path, measurement_file_path, request):
=======
    def from_file(cls, target_file_path, measurement_file_path):
>>>>>>> 69937724
        """Initialize target from a JSON file.

        Args:
            target_file_path: A file path to JSON file containing the target
            parameters.
            measurement_file_path: A file path to JSON file containing target
            angles.
            request: Request object which has default target angles.

        Return:
            Returns a Target object with parameters read from files.
        """

        obj = json.load(open(target_file_path))

        # Below we do conversion from dictionary to Target object
        name = obj["name"]
        description = obj["description"]
        modification_time_unix = obj["modification_time_unix"]
        target_type = obj["target_type"]
        scattering_element = Element.from_string(obj["scattering_element"])
        image_size = obj["image_size"]
        image_file = obj["image_file"]
        layers = []

        for layer in obj["layers"]:
            elements = []
            elements_str = layer["elements"]
            for element_str in elements_str:
                elements.append(Element.from_string(element_str))
            layers.append(Layer(layer["name"],
                                elements,
                                layer["thickness"],
                                layer["density"]))

        if measurement_file_path.endswith(".measurement"):
            obj = json.load(open(measurement_file_path))
            target_theta = obj["geometry"]["target_theta"]
        else:
            target_theta = request.default_target.target_theta

        return cls(name=name, description=description,
                   modification_time=modification_time_unix,
                   target_type=target_type,
                   image_size=image_size, image_file=image_file,
                   scattering_element=scattering_element,
                   target_theta=target_theta,
                   layers=layers)

    def to_file(self, target_file_path, measurement_file_path):
        """
        Save target parameters into files.

        Args:
            target_file_path: File in which the target params will be saved.
            measurement_file_path: File in which target angles will be saved.
        """
        obj = {
            "name": self.name,
            "description": self.description,
            "modification_time": time.strftime("%c %z %Z", time.localtime(
                time.time())),
            "modification_time_unix": time.time(),
            "target_type": self.target_type,
            "scattering_element": self.scattering_element.__str__(),
            "image_size": self.image_size,
            "image_file": self.image_file,
            "layers": []
        }

        for layer in self.layers:
            layer_obj = {
                "name": layer.name,
                "elements": [element.__str__() for element in layer.elements],
                "thickness": layer.thickness,
                "density": layer.density
            }
            obj["layers"].append(layer_obj)

        with open(target_file_path, "w") as file:
            json.dump(obj, file, indent=4)

        # Read .measurement to obj to update only target angles
        if os.path.exists(measurement_file_path):
            obj = json.load(open(measurement_file_path))
            try:
                obj["geometry"]["target_theta"] = self.target_theta
            except KeyError:
                obj["geometry"] = {
                    "target_theta": self.target_theta
                }
        else:
            obj = {
                "geometry": {
                    "target_theta": self.target_theta
                }
            }

        with open(measurement_file_path, "w") as file:
            json.dump(obj, file, indent=4)<|MERGE_RESOLUTION|>--- conflicted
+++ resolved
@@ -57,11 +57,7 @@
         self.layers = layers
 
     @classmethod
-<<<<<<< HEAD
     def from_file(cls, target_file_path, measurement_file_path, request):
-=======
-    def from_file(cls, target_file_path, measurement_file_path):
->>>>>>> 69937724
         """Initialize target from a JSON file.
 
         Args:
