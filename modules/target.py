--- conflicted
+++ resolved
@@ -96,13 +96,9 @@
         try:
             obj = json.load(open(measurement_file_path))
             target_theta = obj["geometry"]["target_theta"]
-<<<<<<< HEAD
-        except (KeyError, FileNotFoundError):
-=======
         # If keys do not exist or measurement_file_path is empty or file
         # doesn't exist:
         except (KeyError, IsADirectoryError, FileNotFoundError):
->>>>>>> ce2e8169
             target_theta = request.default_target.target_theta
 
         return cls(name=name, description=description,
