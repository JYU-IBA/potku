--- conflicted
+++ resolved
@@ -137,16 +137,13 @@
             # Create default measurement for request
             self.default_measurement = Measurement(self, "Default",
                                                    run=self.default_run,
-                                                 detector=self.default_detector)
+                                                   detector=self.default_detector,
+                                                   measurement_setting_file_name=
+                                                   "Default")
             self.default_measurement.to_file(os.path.join(
                 self.default_folder,
-<<<<<<< HEAD
-                self.default_measurement.name
-                + ".measurement"),
-=======
                 self.default_measurement.measurement_setting_file_name +
                 ".measurement"),
->>>>>>> 3f15222c
                 os.path.join(self.default_folder,
                              self.default_measurement.profile_name +
                              ".profile"))
