# coding=utf-8
"""
<<<<<<< HEAD
Created on 25.4.2018
Updated on 9.5.2018
=======
Potku is a graphical user interface for analyzation and
visualization of measurement data collected from a ToF-ERD
telescope. For physics calculations Potku uses external
analyzation components.
Copyright (C) 2018 Severi Jääskeläinen, Samuel Kaiponen, Heta Rekilä and
Sinikka Siironen

This program is free software; you can redistribute it and/or
modify it under the terms of the GNU General Public License
as published by the Free Software Foundation; either version 2
of the License, or (at your option) any later version.

This program is distributed in the hope that it will be useful,
but WITHOUT ANY WARRANTY; without even the implied warranty of
MERCHANTABILITY or FITNESS FOR A PARTICULAR PURPOSE.  See the
GNU General Public License for more details.

You should have received a copy of the GNU General Public License
along with this program (file named 'LICENCE').
>>>>>>> ad5a04bd
"""

__author__ = "Severi Jääskeläinen \n Samuel Kaiponen \n Heta Rekilä \n" \
             "Sinikka Siironen"
__version__ = "2.0"

from modules.element import Element


class Beam:
    """
    Class for handling beam information.
    """
    def __init__(self, ion=Element("Cl", 35), energy=10, charge=4,
                 energy_distribution=0, spot_size=(3.0, 5.0), divergence=0,
                 profile="Uniform"):
        """
        Initializes the Beam object.

        Args:
            ion: Beam ion Element.
            energy: Energy of the beam.
            charge: Charge of the beam.
            energy_distribution: Energy distribution of the beam.
            spot_size: Spot size of the beam.
            divergence: Beam divergence.
            profile: Profile of the beam.
        """

        self.ion = ion
        self.energy = energy
        self.charge = charge
        self.energy_distribution = energy_distribution
        self.spot_size = spot_size
        self.divergence = divergence
        self.profile = profile<|MERGE_RESOLUTION|>--- conflicted
+++ resolved
@@ -1,9 +1,9 @@
 # coding=utf-8
+# TODO: Add licence information
 """
-<<<<<<< HEAD
 Created on 25.4.2018
-Updated on 9.5.2018
-=======
+Updated on 10.5.2018
+
 Potku is a graphical user interface for analyzation and
 visualization of measurement data collected from a ToF-ERD
 telescope. For physics calculations Potku uses external
@@ -23,7 +23,6 @@
 
 You should have received a copy of the GNU General Public License
 along with this program (file named 'LICENCE').
->>>>>>> ad5a04bd
 """
 
 __author__ = "Severi Jääskeläinen \n Samuel Kaiponen \n Heta Rekilä \n" \
