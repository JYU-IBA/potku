# coding=utf-8
"""
Created on 25.4.2018
Updated on 30.5.2018

Potku is a graphical user interface for analyzation and
visualization of measurement data collected from a ToF-ERD
telescope. For physics calculations Potku uses external
analyzation components.
Copyright (C) 2018 Severi Jääskeläinen, Samuel Kaiponen, Heta Rekilä and
Sinikka Siironen, 2020 Juhani Sundell

This program is free software; you can redistribute it and/or
modify it under the terms of the GNU General Public License
as published by the Free Software Foundation; either version 2
of the License, or (at your option) any later version.

This program is distributed in the hope that it will be useful,
but WITHOUT ANY WARRANTY; without even the implied warranty of
MERCHANTABILITY or FITNESS FOR A PARTICULAR PURPOSE.  See the
GNU General Public License for more details.

You should have received a copy of the GNU General Public License
along with this program (file named 'LICENCE').
"""

__author__ = "Severi Jääskeläinen \n Samuel Kaiponen \n Heta Rekilä \n" \
<<<<<<< HEAD
             "Sinikka Siironen \n Juhani Sundell"
__version__ = "2.0"

from typing import Optional
=======
             "Sinikka Siironen \n Tuomas Pitkänen"
__version__ = "2.0"

from typing import Set
>>>>>>> 20e196a0

from .base import AdjustableSettings
from .base import MCERDParameterContainer
from .element import Element
from .enums import Profile


class Beam(AdjustableSettings, MCERDParameterContainer):
    """
    Class for handling beam information.
    """
    def __init__(self, ion: Optional[Element] = None, energy=10, charge=4,
                 energy_distribution=0, spot_size=(3.0, 5.0), divergence=0,
                 profile=Profile.UNIFORM):
        """
        Initializes the Beam object.

        Args:
            ion: Beam ion Element.
            energy: Energy of the beam.
            charge: Charge of the beam.
            energy_distribution: Energy distribution of the beam.
            spot_size: Spot size of the beam.
            divergence: Beam divergence.
            profile: Profile of the beam.
        """
        if ion is None:
            self.ion = Element("Cl", 35)
        else:
            self.ion = ion

        self.energy = energy
        self.charge = charge
        self.energy_distribution = energy_distribution
        self.spot_size = spot_size
        self.divergence = divergence

        try:
            self.profile = Profile(profile.lower())
        except (ValueError, AttributeError):
            self.profile = Profile.UNIFORM

    def get_mcerd_params(self):
        """Returns a list of strings that are passed as parameters for MCERD.
        """
        return [
            f"Beam ion: {self.ion.get_prefix()}",
            f"Beam energy: {self.energy} MeV"
        ]

    def _get_attrs(self) -> Set[str]:
        return {
            "ion", "energy", "charge", "energy_distribution", "spot_size",
            "divergence", "profile"
        }<|MERGE_RESOLUTION|>--- conflicted
+++ resolved
@@ -8,7 +8,7 @@
 telescope. For physics calculations Potku uses external
 analyzation components.
 Copyright (C) 2018 Severi Jääskeläinen, Samuel Kaiponen, Heta Rekilä and
-Sinikka Siironen, 2020 Juhani Sundell
+Sinikka Siironen, 2020 Juhani Sundell, Tuomas Pitkänen
 
 This program is free software; you can redistribute it and/or
 modify it under the terms of the GNU General Public License
@@ -25,17 +25,12 @@
 """
 
 __author__ = "Severi Jääskeläinen \n Samuel Kaiponen \n Heta Rekilä \n" \
-<<<<<<< HEAD
-             "Sinikka Siironen \n Juhani Sundell"
-__version__ = "2.0"
-
-from typing import Optional
-=======
-             "Sinikka Siironen \n Tuomas Pitkänen"
+             "Sinikka Siironen \n Juhani Sundell \n Tuomas Pitkänen"
 __version__ = "2.0"
 
 from typing import Set
->>>>>>> 20e196a0
+
+from typing import Optional
 
 from .base import AdjustableSettings
 from .base import MCERDParameterContainer
