# coding=utf-8
"""
Created on 20.3.2013
Updated on 6.5.2018

Potku is a graphical user interface for analyzation and
visualization of measurement data collected from a ToF-ERD
telescope. For physics calculations Potku uses external
analyzation components.
Copyright (C) 2013-2018 Jarkko Aalto, Severi Jääskeläinen, Samuel Kaiponen,
Timo Konu, Samuli Kärkkäinen, Samuli Rahkonen, Miika Raunio, Heta Rekilä and
Sinikka Siironen

This program is free software; you can redistribute it and/or
modify it under the terms of the GNU General Public License
as published by the Free Software Foundation; either version 2
of the License, or (at your option) any later version.

This program is distributed in the hope that it will be useful,
but WITHOUT ANY WARRANTY; without even the implied warranty of
MERCHANTABILITY or FITNESS FOR A PARTICULAR PURPOSE.  See the
GNU General Public License for more details.

You should have received a copy of the GNU General Public License
along with this program (file named 'LICENCE').

Reads data of the elements isotopes from masses.dat
"""
__author__ = "Jarkko Aalto \n Timo Konu \n Samuli Kärkkäinen \n " \
             "Samuli Rahkonen \n Miika Raunio \n Severi Jääskeläinen \n " \
             "Samuel Kaiponen \n Heta Rekilä \n Sinikka Siironen \n " \
             "Juhani Sundell"
__version__ = "2.0"

import os

<<<<<<< HEAD
import modules.general_functions as gf

from modules.parsing import CSVParser
=======
from .parsing import CSVParser
>>>>>>> 337ec48c

from pathlib import Path
from collections import defaultdict

_ISOTOPES = defaultdict(list)
NUMBER_KEY = "number"
ABUNDANCE_KEY = "abundance"
MASS_KEY = "mass"

masses_file = gf.get_data_dir() / "masses.dat"

# Parser to parse data from masses.dat. Empty rows are ignored, first line
# is skipped.
parser = CSVParser((3, str), (2, int), (5, float), (4, float))
data = parser.parse_file(masses_file, ignore="e", method="row", skip=1)

for elem, n, a, m in data:
    _ISOTOPES[elem].append({
        NUMBER_KEY: n,
        ABUNDANCE_KEY: a,
        MASS_KEY: m
    })

# TODO maybe sort the isotopes by abundance already at this point. Most of the
#  time we need them sorted anyway

# Remove extra variables
del elem, n, a, m
del masses_file
del parser, data


def get_isotopes(symbol, sort_by_abundance=True, filter_unlikely=True):
    """Get isotopes of given element.

    Args:
        symbol: string representing element's symbol, e.g. "He".
        sort_by_abundance: whether isotopes are sorted by abundance.
        filter_unlikely: whether isotopes that have an abundance of 0 will
            be filtered out.

    Return:
        Returns a list of element's isotopes as dictionaries. Keys are
        'number', 'natural_abundance' and 'exact_mass'. Dictionaries are
        copies of the original values so it is safe to mutate them.
    """
    # Note: as _ISOTOPES is a defaultdict, we could just use _ISOTOPES[symbol]
    # without risking a KeyError. However this would also add the symbol as a
    # key to the dictionary which we want to avoid. get method can be used to
    # return a default value without adding new keys.
    isos = (dict(iso) for iso in _ISOTOPES.get(symbol, []))

    if filter_unlikely:
        isos = filter(lambda iso: iso[ABUNDANCE_KEY], isos)
    if sort_by_abundance:
        return sorted(isos, key=lambda iso: iso[ABUNDANCE_KEY],
                      reverse=True)
    return list(isos)


def find_mass_of_isotope(symbol, isotope):
    """Find the mass of the Element object (isotope).

    Args:
         symbol: string representation of the element
         isotope: number representation of the isotope

    Return:
         Returns the mass of the wanted isotope.
    """
    rounded_isotope = round(isotope)
    for isotope in get_isotopes(symbol):
        if rounded_isotope == isotope[NUMBER_KEY]:
            return isotope[MASS_KEY] / 1_000_000


def get_standard_isotope(symbol):
    """Calculate standard element weight.

    Args:
        symbol: a string symbol representing an element, e.g. 'He'

    Return:
        Returns standard weight of given element (float). If the symbol is
        unknown, 0 is returned.
    """
    # TODO should this be called get_standard_mass?
    return sum(iso[NUMBER_KEY] * iso[ABUNDANCE_KEY]
               for iso in get_isotopes(symbol, sort_by_abundance=False)) / 100


def get_most_common_isotope(symbol: str) -> dict:
    """Get the most common isotope for an element.

    Args:
        symbol: String representing element.

    Return:
        dictionary representing the isotope or None if the symbol is unknown.
        Keys are 'number', 'natural_abundance' and 'exact_mass.
    """
    isotopes = get_isotopes(symbol, sort_by_abundance=True,
                            filter_unlikely=True)
    return isotopes[0] if isotopes else None<|MERGE_RESOLUTION|>--- conflicted
+++ resolved
@@ -32,18 +32,10 @@
              "Juhani Sundell"
 __version__ = "2.0"
 
-import os
+from collections import defaultdict
 
-<<<<<<< HEAD
-import modules.general_functions as gf
-
-from modules.parsing import CSVParser
-=======
+from . import general_functions as gf
 from .parsing import CSVParser
->>>>>>> 337ec48c
-
-from pathlib import Path
-from collections import defaultdict
 
 _ISOTOPES = defaultdict(list)
 NUMBER_KEY = "number"
