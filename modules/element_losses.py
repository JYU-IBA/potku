# coding=utf-8
"""
Created on 19.4.2013
Updated on 10.4.2018

Potku is a graphical user interface for analyzation and
visualization of measurement data collected from a ToF-ERD
telescope. For physics calculations Potku uses external
analyzation components.
Copyright (C) Jarkko Aalto, Timo Konu, Samuli Kärkkäinen, Samuli Rahkonen and
Miika Raunio

This program is free software; you can redistribute it and/or
modify it under the terms of the GNU General Public License
as published by the Free Software Foundation; either version 2
of the License, or (at your option) any later version.

This program is distributed in the hope that it will be useful,
but WITHOUT ANY WARRANTY; without even the implied warranty of
MERCHANTABILITY or FITNESS FOR A PARTICULAR PURPOSE.  See the
GNU General Public License for more details.

You should have received a copy of the GNU General Public License
along with this program (file named 'LICENCE').
"""
__author__ = "Jarkko Aalto \n Timo Konu \n Samuli Kärkkäinen \n " \
             "Samuli Rahkonen \n Miika Raunio"
__versio__ = "1.0"

import os
from PyQt5 import QtCore

from modules.cut_file import CutFile
from modules.element import Element
from modules.null import Null


class ElementLosses:
    """Element Losses class.
    """

    def __init__(self, directory_cuts, directory_composition_changes,
                 reference_cut_file, checked_cuts, partition_count,
                 progress_bar=Null()):
        """Inits Element Losses class.

        Args:
            directory_cuts: String representing cut file directory.
            directory_composition_changes: String representing elemental losses
                                           directory.
            reference_cut_file: String representing reference cut file.
            checked_cuts: String list of cut files to be graphed.
            partition_count: Integer representing split count.
            progress_bar: QtWidgets.QProgressBar or Null() if not given.
        """
        self.directory_cuts = directory_cuts
        self.directory_composition_changes = directory_composition_changes
        self.partition_count = partition_count
        self.checked_cuts = checked_cuts
        self.progress_bar = progress_bar
        # self.cut_splits_dict = {}
        self.reference_cut_file = reference_cut_file
        filename_split = reference_cut_file.split('.')
        element = Element.from_string(filename_split[1])
        self.reference_key = "{0}.{1}".format(element, filename_split[2])
        self.cut_splits = ElementLossesSplitHolder()

    def count_element_cuts(self, save_splits=False):
        """Count data points in splits based on reference file.

        Args:
            save_splits: Boolean representing whether to save element losses
                         splits.

        Return:
            Returns dictionary of elements and their counts within splits.
        """
        self.__load_cut_splits(save_splits)
        split_counts = self.__count_element_cuts()
        return split_counts

    def save_splits(self):
        """Save element splits as new cut files.
        """
        self.__element_losses_folder_clean_up()
        dirtyinteger = 0
        count = self.cut_splits.count()
        for key in self.cut_splits.get_keys():
            # Do not split elemental losses again.
            # TODO: Should elemental losses be possible to split again?
            if len(key.split('.')) == 4:
                continue
            main_cut = self.cut_splits.get_cut(key)
            splits = self.cut_splits.get_splits(key)

            split_count = len(splits)
            split_number = 0
            for split in splits:
                new_cut = CutFile(elem_loss=True,
                                  split_number=split_number,
                                  split_count=split_count)
                new_dir = os.path.join(self.directory_composition_changes,
                                       "Changes")
                new_cut.copy_info(main_cut, new_dir, split, split_count)
                new_cut.save(main_cut.element_number)
                split_number += 1
                self.progress_bar.setValue(
                    (100 / count) * dirtyinteger + (100 / count)
                    * (split_number / split_count))
                QtCore.QCoreApplication.processEvents(
                    QtCore.QEventLoop.AllEvents)
                # Mac requires event processing to show progress bar and its
                # process.
            dirtyinteger += 1

    def __load_cut_splits(self, save=False):
        """Loads the checked cut files and splits them in smaller cuts.

        Args:
            save: Boolean representing whether we save splits or not.
        """
        self.reference_cut = CutFile()
        self.reference_cut.load_file(self.reference_cut_file)

        # Remove old (element losses) cut files
        if save:
            self.__element_losses_folder_clean_up()

        dirtyinteger = 0
        count = len(self.checked_cuts)
        for file in self.checked_cuts:
            self.progress_bar.setValue((dirtyinteger / count) * 80)
            QtCore.QCoreApplication.processEvents(QtCore.QEventLoop.AllEvents)
            # Mac requires event processing to show progress bar
            # and its process.
            cut = CutFile()
            cut.load_file(file)
            filename_split = file.split('.')
            element = Element.from_string(filename_split[2])
            if len(filename_split) == 5:  # Regular cut file
                key = "{0}.{1}".format(element, filename_split[3])
            else:  # Elemental Losses cut file
                key = "{0}.{1}.{2}".format(element,
                                           filename_split[3],
                                           filename_split[4])
            self.cut_splits.add_splits(key, cut,
                                       cut.split(self.reference_cut,
                                                 self.partition_count,
                                                 save=save))
            dirtyinteger += 1

    def __element_losses_folder_clean_up(self):
<<<<<<< HEAD
        for the_file in os.listdir(self.directory_composition_changes):
            file_path = os.path.join(self.directory_composition_changes,
                                     the_file)
=======
        for the_file in os.listdir(
                os.path.join(self.directory_composition_changes, "Changes")):
            file_path = os.path.join(
                os.path.join(self.directory_composition_changes, "Changes"),
                the_file)
>>>>>>> 4f828bff
            try:
                if os.path.isfile(file_path):
                    os.unlink(file_path)
            except Exception:
                # TODO: logger.error?
                print("HELP! File unlink does something bad (elemloss)")

    def __count_element_cuts(self):
        """
        Counts the number of sublists' elements to another list and puts it
        under corresponding dictionary's key value. For example:
        cuts['H'] = [[13,4,25,6],[1,3,4,1],[2,3,2]] -->
                    __count_element_cuts['H'] = [4,4,3]

        Return:
            Returns dictionary of elements and their counts within splits.
        """
        split_counts_dict = {}
        dirtyinteger = 0
        count = self.cut_splits.count()
        # for key in self.cut_splits_dict.keys():
        for key in self.cut_splits.get_keys():
            self.progress_bar.setValue((dirtyinteger / count) * 20 + 80)
            QtCore.QCoreApplication.processEvents(QtCore.QEventLoop.AllEvents)
            # Mac requires event processing to show progress bar
            # and its process.

            # Reference cut is not counted, excluded from graph.
            if key != self.reference_key:
                split_counts_dict[key] = [len(split)
                                          for split
                                          in self.cut_splits.get_splits(key)]
            dirtyinteger += 1
        return split_counts_dict


class ElementLossesSplitHolder:
    """Element Losses Split Holder class to hold information of cuts' splits.
    """

    def __init__(self):
        """Inits the class
        """
        self.__cut_mains = {}  # Might be unnecessary.
        self.__splits = {}

    def count(self):
        """Get count of splits.

        Return:
            Returns count of cut files split.
        """
        return len(self.__splits)

    def get_keys(self):
        """Get keys of splits.

        Return:
            Returns all keys that are currently used.
        """
        return self.__splits.keys()

    def get_cut(self, key):
        """Get cut file used to make splits.
        """
        if key not in self.__cut_mains.keys():
            return None
        return self.__cut_mains[key]

    def get_splits(self, key):
        """Get splits of a cut file.
        """
        if key not in self.__splits.keys():
            return []
        return self.__splits[key]

    def add_splits(self, key, cut, splits):
        """Add splits to a cut file
        """
        if key not in self.__cut_mains.keys():
            self.__cut_mains[key] = cut
        self.__splits[key] = splits
<|MERGE_RESOLUTION|>--- conflicted
+++ resolved
@@ -1,245 +1,240 @@
-# coding=utf-8
-"""
-Created on 19.4.2013
-Updated on 10.4.2018
-
-Potku is a graphical user interface for analyzation and
-visualization of measurement data collected from a ToF-ERD
-telescope. For physics calculations Potku uses external
-analyzation components.
-Copyright (C) Jarkko Aalto, Timo Konu, Samuli Kärkkäinen, Samuli Rahkonen and
-Miika Raunio
-
-This program is free software; you can redistribute it and/or
-modify it under the terms of the GNU General Public License
-as published by the Free Software Foundation; either version 2
-of the License, or (at your option) any later version.
-
-This program is distributed in the hope that it will be useful,
-but WITHOUT ANY WARRANTY; without even the implied warranty of
-MERCHANTABILITY or FITNESS FOR A PARTICULAR PURPOSE.  See the
-GNU General Public License for more details.
-
-You should have received a copy of the GNU General Public License
-along with this program (file named 'LICENCE').
-"""
-__author__ = "Jarkko Aalto \n Timo Konu \n Samuli Kärkkäinen \n " \
-             "Samuli Rahkonen \n Miika Raunio"
-__versio__ = "1.0"
-
-import os
-from PyQt5 import QtCore
-
-from modules.cut_file import CutFile
-from modules.element import Element
-from modules.null import Null
-
-
-class ElementLosses:
-    """Element Losses class.
-    """
-
-    def __init__(self, directory_cuts, directory_composition_changes,
-                 reference_cut_file, checked_cuts, partition_count,
-                 progress_bar=Null()):
-        """Inits Element Losses class.
-
-        Args:
-            directory_cuts: String representing cut file directory.
-            directory_composition_changes: String representing elemental losses
-                                           directory.
-            reference_cut_file: String representing reference cut file.
-            checked_cuts: String list of cut files to be graphed.
-            partition_count: Integer representing split count.
-            progress_bar: QtWidgets.QProgressBar or Null() if not given.
-        """
-        self.directory_cuts = directory_cuts
-        self.directory_composition_changes = directory_composition_changes
-        self.partition_count = partition_count
-        self.checked_cuts = checked_cuts
-        self.progress_bar = progress_bar
-        # self.cut_splits_dict = {}
-        self.reference_cut_file = reference_cut_file
-        filename_split = reference_cut_file.split('.')
-        element = Element.from_string(filename_split[1])
-        self.reference_key = "{0}.{1}".format(element, filename_split[2])
-        self.cut_splits = ElementLossesSplitHolder()
-
-    def count_element_cuts(self, save_splits=False):
-        """Count data points in splits based on reference file.
-
-        Args:
-            save_splits: Boolean representing whether to save element losses
-                         splits.
-
-        Return:
-            Returns dictionary of elements and their counts within splits.
-        """
-        self.__load_cut_splits(save_splits)
-        split_counts = self.__count_element_cuts()
-        return split_counts
-
-    def save_splits(self):
-        """Save element splits as new cut files.
-        """
-        self.__element_losses_folder_clean_up()
-        dirtyinteger = 0
-        count = self.cut_splits.count()
-        for key in self.cut_splits.get_keys():
-            # Do not split elemental losses again.
-            # TODO: Should elemental losses be possible to split again?
-            if len(key.split('.')) == 4:
-                continue
-            main_cut = self.cut_splits.get_cut(key)
-            splits = self.cut_splits.get_splits(key)
-
-            split_count = len(splits)
-            split_number = 0
-            for split in splits:
-                new_cut = CutFile(elem_loss=True,
-                                  split_number=split_number,
-                                  split_count=split_count)
-                new_dir = os.path.join(self.directory_composition_changes,
-                                       "Changes")
-                new_cut.copy_info(main_cut, new_dir, split, split_count)
-                new_cut.save(main_cut.element_number)
-                split_number += 1
-                self.progress_bar.setValue(
-                    (100 / count) * dirtyinteger + (100 / count)
-                    * (split_number / split_count))
-                QtCore.QCoreApplication.processEvents(
-                    QtCore.QEventLoop.AllEvents)
-                # Mac requires event processing to show progress bar and its
-                # process.
-            dirtyinteger += 1
-
-    def __load_cut_splits(self, save=False):
-        """Loads the checked cut files and splits them in smaller cuts.
-
-        Args:
-            save: Boolean representing whether we save splits or not.
-        """
-        self.reference_cut = CutFile()
-        self.reference_cut.load_file(self.reference_cut_file)
-
-        # Remove old (element losses) cut files
-        if save:
-            self.__element_losses_folder_clean_up()
-
-        dirtyinteger = 0
-        count = len(self.checked_cuts)
-        for file in self.checked_cuts:
-            self.progress_bar.setValue((dirtyinteger / count) * 80)
-            QtCore.QCoreApplication.processEvents(QtCore.QEventLoop.AllEvents)
-            # Mac requires event processing to show progress bar
-            # and its process.
-            cut = CutFile()
-            cut.load_file(file)
-            filename_split = file.split('.')
-            element = Element.from_string(filename_split[2])
-            if len(filename_split) == 5:  # Regular cut file
-                key = "{0}.{1}".format(element, filename_split[3])
-            else:  # Elemental Losses cut file
-                key = "{0}.{1}.{2}".format(element,
-                                           filename_split[3],
-                                           filename_split[4])
-            self.cut_splits.add_splits(key, cut,
-                                       cut.split(self.reference_cut,
-                                                 self.partition_count,
-                                                 save=save))
-            dirtyinteger += 1
-
-    def __element_losses_folder_clean_up(self):
-<<<<<<< HEAD
-        for the_file in os.listdir(self.directory_composition_changes):
-            file_path = os.path.join(self.directory_composition_changes,
-                                     the_file)
-=======
-        for the_file in os.listdir(
-                os.path.join(self.directory_composition_changes, "Changes")):
-            file_path = os.path.join(
-                os.path.join(self.directory_composition_changes, "Changes"),
-                the_file)
->>>>>>> 4f828bff
-            try:
-                if os.path.isfile(file_path):
-                    os.unlink(file_path)
-            except Exception:
-                # TODO: logger.error?
-                print("HELP! File unlink does something bad (elemloss)")
-
-    def __count_element_cuts(self):
-        """
-        Counts the number of sublists' elements to another list and puts it
-        under corresponding dictionary's key value. For example:
-        cuts['H'] = [[13,4,25,6],[1,3,4,1],[2,3,2]] -->
-                    __count_element_cuts['H'] = [4,4,3]
-
-        Return:
-            Returns dictionary of elements and their counts within splits.
-        """
-        split_counts_dict = {}
-        dirtyinteger = 0
-        count = self.cut_splits.count()
-        # for key in self.cut_splits_dict.keys():
-        for key in self.cut_splits.get_keys():
-            self.progress_bar.setValue((dirtyinteger / count) * 20 + 80)
-            QtCore.QCoreApplication.processEvents(QtCore.QEventLoop.AllEvents)
-            # Mac requires event processing to show progress bar
-            # and its process.
-
-            # Reference cut is not counted, excluded from graph.
-            if key != self.reference_key:
-                split_counts_dict[key] = [len(split)
-                                          for split
-                                          in self.cut_splits.get_splits(key)]
-            dirtyinteger += 1
-        return split_counts_dict
-
-
-class ElementLossesSplitHolder:
-    """Element Losses Split Holder class to hold information of cuts' splits.
-    """
-
-    def __init__(self):
-        """Inits the class
-        """
-        self.__cut_mains = {}  # Might be unnecessary.
-        self.__splits = {}
-
-    def count(self):
-        """Get count of splits.
-
-        Return:
-            Returns count of cut files split.
-        """
-        return len(self.__splits)
-
-    def get_keys(self):
-        """Get keys of splits.
-
-        Return:
-            Returns all keys that are currently used.
-        """
-        return self.__splits.keys()
-
-    def get_cut(self, key):
-        """Get cut file used to make splits.
-        """
-        if key not in self.__cut_mains.keys():
-            return None
-        return self.__cut_mains[key]
-
-    def get_splits(self, key):
-        """Get splits of a cut file.
-        """
-        if key not in self.__splits.keys():
-            return []
-        return self.__splits[key]
-
-    def add_splits(self, key, cut, splits):
-        """Add splits to a cut file
-        """
-        if key not in self.__cut_mains.keys():
-            self.__cut_mains[key] = cut
-        self.__splits[key] = splits
+# coding=utf-8
+"""
+Created on 19.4.2013
+Updated on 25.5.2018
+
+Potku is a graphical user interface for analyzation and
+visualization of measurement data collected from a ToF-ERD
+telescope. For physics calculations Potku uses external
+analyzation components.
+Copyright (C) Jarkko Aalto, Timo Konu, Samuli Kärkkäinen, Samuli Rahkonen and
+Miika Raunio
+
+This program is free software; you can redistribute it and/or
+modify it under the terms of the GNU General Public License
+as published by the Free Software Foundation; either version 2
+of the License, or (at your option) any later version.
+
+This program is distributed in the hope that it will be useful,
+but WITHOUT ANY WARRANTY; without even the implied warranty of
+MERCHANTABILITY or FITNESS FOR A PARTICULAR PURPOSE.  See the
+GNU General Public License for more details.
+
+You should have received a copy of the GNU General Public License
+along with this program (file named 'LICENCE').
+"""
+__author__ = "Jarkko Aalto \n Timo Konu \n Samuli Kärkkäinen \n " \
+             "Samuli Rahkonen \n Miika Raunio \n Severi Jääskeläinen \n " \
+             "Samuel Kaiponen \n Heta Rekilä \n Sinikka Siironen"
+__version__ = "2.0"
+
+import os
+from PyQt5 import QtCore
+
+from modules.cut_file import CutFile
+from modules.element import Element
+from modules.null import Null
+
+
+class ElementLosses:
+    """Element Losses class.
+    """
+
+    def __init__(self, directory_cuts, directory_composition_changes,
+                 reference_cut_file, checked_cuts, partition_count,
+                 progress_bar=Null()):
+        """Inits Element Losses class.
+
+        Args:
+            directory_cuts: String representing cut file directory.
+            directory_composition_changes: String representing elemental losses
+                                           directory.
+            reference_cut_file: String representing reference cut file.
+            checked_cuts: String list of cut files to be graphed.
+            partition_count: Integer representing split count.
+            progress_bar: QtWidgets.QProgressBar or Null() if not given.
+        """
+        self.directory_cuts = directory_cuts
+        self.directory_composition_changes = directory_composition_changes
+        self.partition_count = partition_count
+        self.checked_cuts = checked_cuts
+        self.progress_bar = progress_bar
+        # self.cut_splits_dict = {}
+        self.reference_cut_file = reference_cut_file
+        filename_split = reference_cut_file.split('.')
+        element = Element.from_string(filename_split[1])
+        self.reference_key = "{0}.{1}".format(element, filename_split[2])
+        self.cut_splits = ElementLossesSplitHolder()
+
+    def count_element_cuts(self, save_splits=False):
+        """Count data points in splits based on reference file.
+
+        Args:
+            save_splits: Boolean representing whether to save element losses
+                         splits.
+
+        Return:
+            Returns dictionary of elements and their counts within splits.
+        """
+        self.__load_cut_splits(save_splits)
+        split_counts = self.__count_element_cuts()
+        return split_counts
+
+    def save_splits(self):
+        """Save element splits as new cut files.
+        """
+        self.__element_losses_folder_clean_up()
+        dirtyinteger = 0
+        count = self.cut_splits.count()
+        for key in self.cut_splits.get_keys():
+            # Do not split elemental losses again.
+            # TODO: Should elemental losses be possible to split again?
+            if len(key.split('.')) == 4:
+                continue
+            main_cut = self.cut_splits.get_cut(key)
+            splits = self.cut_splits.get_splits(key)
+
+            split_count = len(splits)
+            split_number = 0
+            for split in splits:
+                new_cut = CutFile(elem_loss=True,
+                                  split_number=split_number,
+                                  split_count=split_count)
+                new_dir = os.path.join(self.directory_composition_changes,
+                                       "Changes")
+                new_cut.copy_info(main_cut, new_dir, split, split_count)
+                new_cut.save(main_cut.element_number)
+                split_number += 1
+                self.progress_bar.setValue(
+                    (100 / count) * dirtyinteger + (100 / count)
+                    * (split_number / split_count))
+                QtCore.QCoreApplication.processEvents(
+                    QtCore.QEventLoop.AllEvents)
+                # Mac requires event processing to show progress bar and its
+                # process.
+            dirtyinteger += 1
+
+    def __load_cut_splits(self, save=False):
+        """Loads the checked cut files and splits them in smaller cuts.
+
+        Args:
+            save: Boolean representing whether we save splits or not.
+        """
+        self.reference_cut = CutFile()
+        self.reference_cut.load_file(self.reference_cut_file)
+
+        # Remove old (element losses) cut files
+        if save:
+            self.__element_losses_folder_clean_up()
+
+        dirtyinteger = 0
+        count = len(self.checked_cuts)
+        for file in self.checked_cuts:
+            self.progress_bar.setValue((dirtyinteger / count) * 80)
+            QtCore.QCoreApplication.processEvents(QtCore.QEventLoop.AllEvents)
+            # Mac requires event processing to show progress bar
+            # and its process.
+            cut = CutFile()
+            cut.load_file(file)
+            filename_split = file.split('.')
+            element = Element.from_string(filename_split[2])
+            if len(filename_split) == 5:  # Regular cut file
+                key = "{0}.{1}".format(element, filename_split[3])
+            else:  # Elemental Losses cut file
+                key = "{0}.{1}.{2}".format(element,
+                                           filename_split[3],
+                                           filename_split[4])
+            self.cut_splits.add_splits(key, cut,
+                                       cut.split(self.reference_cut,
+                                                 self.partition_count,
+                                                 save=save))
+            dirtyinteger += 1
+
+    def __element_losses_folder_clean_up(self):
+        for the_file in os.listdir(
+                os.path.join(self.directory_composition_changes, "Changes")):
+            file_path = os.path.join(
+                os.path.join(self.directory_composition_changes, "Changes"),
+                the_file)
+            try:
+                if os.path.isfile(file_path):
+                    os.unlink(file_path)
+            except Exception:
+                # TODO: logger.error?
+                print("HELP! File unlink does something bad (elemloss)")
+
+    def __count_element_cuts(self):
+        """
+        Counts the number of sublists' elements to another list and puts it
+        under corresponding dictionary's key value. For example:
+        cuts['H'] = [[13,4,25,6],[1,3,4,1],[2,3,2]] -->
+                    __count_element_cuts['H'] = [4,4,3]
+
+        Return:
+            Returns dictionary of elements and their counts within splits.
+        """
+        split_counts_dict = {}
+        dirtyinteger = 0
+        count = self.cut_splits.count()
+        # for key in self.cut_splits_dict.keys():
+        for key in self.cut_splits.get_keys():
+            self.progress_bar.setValue((dirtyinteger / count) * 20 + 80)
+            QtCore.QCoreApplication.processEvents(QtCore.QEventLoop.AllEvents)
+            # Mac requires event processing to show progress bar
+            # and its process.
+
+            # Reference cut is not counted, excluded from graph.
+            if key != self.reference_key:
+                split_counts_dict[key] = [len(split)
+                                          for split
+                                          in self.cut_splits.get_splits(key)]
+            dirtyinteger += 1
+        return split_counts_dict
+
+
+class ElementLossesSplitHolder:
+    """Element Losses Split Holder class to hold information of cuts' splits.
+    """
+
+    def __init__(self):
+        """Inits the class
+        """
+        self.__cut_mains = {}  # Might be unnecessary.
+        self.__splits = {}
+
+    def count(self):
+        """Get count of splits.
+
+        Return:
+            Returns count of cut files split.
+        """
+        return len(self.__splits)
+
+    def get_keys(self):
+        """Get keys of splits.
+
+        Return:
+            Returns all keys that are currently used.
+        """
+        return self.__splits.keys()
+
+    def get_cut(self, key):
+        """Get cut file used to make splits.
+        """
+        if key not in self.__cut_mains.keys():
+            return None
+        return self.__cut_mains[key]
+
+    def get_splits(self, key):
+        """Get splits of a cut file.
+        """
+        if key not in self.__splits.keys():
+            return []
+        return self.__splits[key]
+
+    def add_splits(self, key, cut, splits):
+        """Add splits to a cut file
+        """
+        if key not in self.__cut_mains.keys():
+            self.__cut_mains[key] = cut
+        self.__splits[key] = splits