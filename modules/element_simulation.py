--- conflicted
+++ resolved
@@ -146,16 +146,9 @@
                                           prefix +
                                           ".profile"))
 
-<<<<<<< HEAD
-        self.__mcerd_command = os.path.join("external", "Potku-bin", "mcerd" +
-                                            (
-                                                ".exe" if platform.system() == "Windows"
-                                                else ""))
-=======
         self.__mcerd_command = os.path.join(
             "external", "Potku-bin", "mcerd" +
             (".exe" if platform.system() == "Windows" else ""))
->>>>>>> 1e2a0d20
         self.__process = None
         # This has all the mcerd objects so get_espe knows all the element
         # simulations that belong together (with different seed numbers)
@@ -530,16 +523,8 @@
             "spectrum_file": os.path.join(self.directory,
                                           self.recoil_elements[0].prefix + "-" +
                                           self.recoil_elements[0].name + "." +
-<<<<<<< HEAD
-                                          str(self.seed_number) + ".simu"),
+                                          str(seed_number) + ".simu"),
             "recoil_file": recoil_file
-=======
-                                          str(seed_number) + ".simu"),
-            "recoil_file": os.path.join(self.directory,
-                                        self.recoil_elements[0].prefix + "-" +
-                                        self.recoil_elements[0].name +
-                                        ".recoil")
->>>>>>> 1e2a0d20
         }
         self.get_espe = GetEspe(self.espe_settings)
 
