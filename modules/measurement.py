<<<<<<< HEAD
# coding=utf-8
"""
Created on 15.3.2013
Updated on 23.5.2018

Potku is a graphical user interface for analyzation and
visualization of measurement data collected from a ToF-ERD
telescope. For physics calculations Potku uses external
analyzation components.
Copyright (C) Jarkko Aalto, Timo Konu, Samuli Kärkkäinen, Samuli Rahkonen and
Miika Raunio

This program is free software; you can redistribute it and/or
modify it under the terms of the GNU General Public License
as published by the Free Software Foundation; either version 2
of the License, or (at your option) any later version.

This program is distributed in the hope that it will be useful,
but WITHOUT ANY WARRANTY; without even the implied warranty of
MERCHANTABILITY or FITNESS FOR A PARTICULAR PURPOSE.  See the
GNU General Public License for more details.

You should have received a copy of the GNU General Public License
along with this program (file named 'LICENCE').
"""
import datetime

from modules.element import Element

__author__ = "Jarkko Aalto \n Timo Konu \n Samuli Kärkkäinen " \
             "\n Samuli Rahkonen \n Miika Raunio \n Severi Jääskeläinen \n " \
             "Samuel Kaiponen \n Heta Rekilä \n Sinikka Siironen"
__version__ = "2.0"

import json
import logging

import hashlib
import os
import shutil
import sys
import time
from PyQt5 import QtCore, QtWidgets

from modules.beam import Beam
from modules.cut_file import CutFile
from modules.general_functions import md5_for_file
from modules.general_functions import rename_file
from modules.run import Run
from modules.selection import Selector
from modules.target import Target


class Measurements:
    """ Measurements class handles multiple measurements.
    """

    def __init__(self, request):
        """Inits measurements class.

        Args:
            request: Request class object.
        """
        self.request = request
        self.measurements = {}  # Dictionary<Measurement>
        self.measuring_unit_settings = None
        self.default_settings = None
        self.name_prefix = "Measurement_"

    def is_empty(self):
        """Check if there are any measurements.

        Return:
            Returns True if there are no measurements currently in the
            measurements object.
        """
        return len(self.measurements) == 0

    def get_key_value(self, key):
        if key not in self.measurements:
            return None
        return self.measurements[key]

    def add_measurement_file(self, sample, info_path, tab_id):
        """Add a new file to measurements.

        Args:
            sample: The sample under which the measurement is put.
            info_path: Path of the .info measurement file
            tab_id: Integer representing identifier for measurement's tab.

        Return:
            Returns new measurement or None if it wasn't added
        """
        directory_prefix = "Measurement_"
        measurement = None
        try:
            measurement_filename = os.path.split(info_path)[1]
            measurement_name = os.path.splitext(measurement_filename)
            file_directory, file_name = os.path.split(info_path)

            # Check if measurement on the same name already exists.
            for key in sample.measurements.measurements.keys():
                if sample.measurements.measurements[key].measurement_file \
                        == file_name:
                    return None

            # Create Measurement from file
            profile_file_path = None
            measurement_file = None
            for file in os.listdir(file_directory):
                if file.endswith(".profile"):
                    profile_file_path = os.path.join(file_directory, file)
                elif file.endswith(".measurement"):
                    measurement_file = os.path.join(file_directory, file)

            if os.path.exists(info_path):
                measurement = Measurement.from_file(info_path,
                                                    measurement_file,
                                                    profile_file_path,
                                                    self.request)
                serial_number = int(file_directory[len(directory_prefix):len(
                    directory_prefix) + 2])
                measurement.serial_number = serial_number
                measurement.tab_id = tab_id

            # Create new Measurement object.
            measurement = Measurement(self.request, tab_id=tab_id,
                                      name=measurement_name[0])
            measurement.serial_number = sample.get_running_int_measurement()
            # TODO Can increasing the int be handled by sample?
            sample.increase_running_int_measurement_by_1()

            # Create path for measurement directory.
            measurement_directory = os.path.join(self.request.directory,
                                                 sample.directory,
                                                 measurement.name_prefix
                                                 + "%02d" %
                                                 measurement.serial_number +
                                                 "-" + measurement.name)

            # Create path for measurement file used by the program and create
            # folder structure.
            new_measurement_file = os.path.join(measurement_directory,
                                                "Data", measurement_filename)
            measurement.create_folder_structure(measurement_directory,
                                                new_measurement_file)
            if file_directory != os.path.join(measurement.directory,
                                              measurement.directory_data) and \
                    file_directory:
                measurement.copy_file_into_measurement(info_path)

            # Add Measurement to  Measurements.
            sample.measurements.measurements[tab_id] = measurement
            self.request.samples.measurements.measurements[tab_id] = measurement
        except:
            log = "Something went wrong while adding a new measurement."
            logging.getLogger("request").critical(log)
        return measurement

    def remove_obj(self, removed_obj):
        """Removes given measurement.
        """
        self.measurements.pop(removed_obj.tab_id)

    def remove_by_tab_id(self, tab_id):
        """Removes measurement from measurements by tab id
        
        Args:
            tab_id: Integer representing tab identifier.
        """

        def remove_key(d, key):
            r = dict(d)
            del r[key]
            return r

        self.measurements = remove_key(self.measurements, tab_id)


class Measurement:
    """Measurement class to handle one measurement data.
    """

    # __slots__ = "request", "tab_id", "name", "description",\
    #             "modification_time", "run", "detector", "target", \
    #             "profile_name", "profile_description", \
    #             "profile_modification_time", "reference_density", \
    #             "number_of_depth_steps", "depth_step_for_stopping",\
    #             "depth_step_for_output", "depth_for_concentration_from", \
    #             "depth_for_concentration_to", "channel_width", \
    #             "reference_cut", "number_of_splits", "normalization"

    def __init__(self, request, tab_id=-1, name="Default",
                 description="This a default measurement.",
                 modification_time=time.time(), run=None, detector=None,
                 target=Target(), profile_name="Default",
                 profile_description="This is a default profile setting file.",
                 profile_modification_time=time.time(),
                 reference_density=3.5, number_of_depth_steps=40,
                 depth_step_for_stopping=50, depth_step_for_output=50,
                 depth_for_concentration_from=800,
                 depth_for_concentration_to=1500, channel_width=0.1,
                 reference_cut="", number_of_splits=10, normalization="First",
                 measurement_setting_file_name="",
                 measurement_setting_file_description=
                 "This a default measurement setting file."
                 ):
        """Initializes a measurement.

        Args:
            request: Request class object.
        """
        self.tab_id = tab_id

        self.request = request  # To which request be belong to
        self.name = name
        self.description = description
        self.modification_time = modification_time

        self.run = run
        self.detector = detector
        self.target = target

        self.measurement_setting_file_name = measurement_setting_file_name
        if not self.measurement_setting_file_name:
            self.measurement_setting_file_name = name
        self.measurement_setting_file_description = \
            measurement_setting_file_description

        self.profile_name = profile_name
        self.profile_description = profile_description
        self.profile_modification_time = profile_modification_time
        self.reference_density = reference_density
        self.number_of_depth_steps = number_of_depth_steps
        self.depth_step_for_stopping = depth_step_for_stopping
        self.depth_step_for_output = depth_step_for_output
        self.depth_for_concentration_from = depth_for_concentration_from
        self.depth_for_concentration_to = depth_for_concentration_to
        self.channel_width = channel_width
        self.reference_cut = reference_cut
        self.number_of_splits = number_of_splits
        self.normalization = normalization

        self.data = []

        # Main window's statusbar TODO: Remove GUI stuff.
        self.statusbar = self.request.statusbar

        # Which color scheme is selected by default
        self.color_scheme = "Default color"

        self.measurement_file = None
        self.name_prefix = "Measurement_"
        self.serial_number = 0
        self.directory = request.default_folder
        self.directory_cuts = None
        self.directory_composition_changes = None
        self.directory_depth_profiles = None
        self.directory_energy_spectra = None
        self.directory_data = None

        self.selector = None

        self.errorlog = None
        self.defaultlog = None

    @classmethod
    def from_file(cls, measurement_info_path, measurement_file_path,
                  profile_file_path,
                  request):

        obj_info = json.load(open(measurement_info_path))
        if os.path.exists(measurement_file_path):
            obj_measurement = json.load(open(measurement_file_path))
        if os.path.exists(profile_file_path):
            obj_profile = json.load(open(profile_file_path))

        name = obj_info["name"]
        description = obj_info["description"]
        modification_time = obj_info["time"]

        measurement_settings_name = obj_measurement["general"]["name"]
        measurement_settings_description = \
            obj_measurement["general"]["description"]
        measurement_settings_modification_time = \
            obj_measurement["general"]["modification_time_unix"]

        ion = Element.from_string(obj_measurement["beam"]["ion"])
        energy = obj_measurement["beam"]["energy"]
        energy_distribution = obj_measurement["beam"]["energy_distribution"]
        beam_charge = obj_measurement["beam"]["charge"]

        spot_size = tuple(obj_measurement["beam"]["spot_size"])
        divergence = obj_measurement["beam"]["divergence"]
        profile = obj_measurement["beam"]["profile"]
        fluence = obj_measurement["run"]["fluence"]
        current = obj_measurement["run"]["current"]
        run_charge = obj_measurement["run"]["charge"]
        run_time = obj_measurement["run"]["time"]

        detector_theta = obj_measurement["geometry"]["detector_theta"]
        target_theta = obj_measurement["geometry"]["target_theta"]

        profile_name = obj_profile["general"]["name"]
        profile_description = obj_profile["general"]["description"]
        profile_modification_time = obj_profile["general"][
            "modification_time_unix"]

        reference_density = obj_profile["depth_profiles"]["reference_density"]
        number_of_depth_steps = \
            obj_profile["depth_profiles"]["number_of_depth_steps"]
        depth_step_for_stopping = \
            obj_profile["depth_profiles"]["depth_step_for_stopping"]
        depth_step_for_output = \
            obj_profile["depth_profiles"]["depth_step_for_output"]
        depth_for_concentration_from = \
            obj_profile["depth_profiles"]["depth_for_concentration_from"]
        depth_for_concentration_to = \
            obj_profile["depth_profiles"]["depth_for_concentration_to"]

        channel_width = obj_profile["energy_spectra"]["channel_width"]

        reference_cut = obj_profile["composition_changes"]["reference_cut"]
        number_of_splits = \
            obj_profile["composition_changes"]["number_of_splits"]
        normalization = obj_profile["composition_changes"]["normalization"]

        beam = Beam(ion, energy, beam_charge, energy_distribution, spot_size,
                    divergence, profile)
        run = Run(beam, fluence, current, run_charge, run_time)

        detector = request.default_detector
        detector.detector_theta = detector_theta

        target = request.default_target
        target.target_theta = target_theta

        return cls(request=request, name=name, description=description,
                   modification_time=modification_time,
                   run=run, detector=detector,
                   target=target, profile_name=profile_name,
                   profile_description=profile_description,
                   profile_modification_time=profile_modification_time,
                   number_of_depth_steps=number_of_depth_steps,
                   depth_step_for_stopping=depth_step_for_stopping,
                   depth_step_for_output=depth_step_for_output,
                   depth_for_concentration_from=depth_for_concentration_from,
                   depth_for_concentration_to=depth_for_concentration_to,
                   channel_width=channel_width, reference_cut=reference_cut,
                   number_of_splits=number_of_splits,
                   normalization=normalization,
                   reference_density=reference_density,
                   measurement_setting_file_name=measurement_settings_name,
                   measurement_setting_file_description
                   =measurement_settings_description)

    def measurement_to_file(self, measurement_file_path):
        if os.path.exists(measurement_file_path):
            obj_measurement = json.load(open(measurement_file_path))
        else:
            obj_measurement = {}

        obj_measurement["general"] = {}
        obj_measurement["beam"] = {}

        obj_measurement["general"]["name"] = self.measurement_setting_file_name
        obj_measurement["general"]["description"] = \
            self.measurement_setting_file_description
        obj_measurement["general"]["modification_time"] = \
            time.strftime("%c %z %Z", time.localtime(time.time()))
        obj_measurement["general"]["modification_time_unix"] = time.time()

        with open(measurement_file_path, "w") as file:
            json.dump(obj_measurement, file, indent=4)

    def info_to_file(self, info_file_path):
        obj_info = {
            "name": self.name,
            "description": self.description,
            "modification_time": time.strftime("%c %z %Z",
                                               time.localtime(time.time()))
        }

        with open(info_file_path) as file:
            json.dump(obj_info, file, indent=4)

    def profile_to_file(self, profile_file_path):
        obj_profile = {}

        obj_profile = {"general": {},
                       "depth_profiles": {},
                       "energy_spectra": {},
                       "composition_changes": {}}

        obj_profile["general"]["name"] = self.profile_name
        obj_profile["general"]["description"] = \
            self.profile_description
        obj_profile["general"]["modification_time"] = \
            time.strftime("%c %z %Z", time.localtime(time.time()))
        obj_profile["general"]["modification_time_unix"] = \
            self.profile_modification_time

        obj_profile["depth_profiles"]["reference_density"] = \
            self.reference_density
        obj_profile["depth_profiles"]["number_of_depth_steps"] = \
            self.number_of_depth_steps
        obj_profile["depth_profiles"]["depth_step_for_stopping"] = \
            self.depth_step_for_stopping
        obj_profile["depth_profiles"]["depth_step_for_output"] = \
            self.depth_step_for_output
        obj_profile["depth_profiles"]["depth_for_concentration_from"] = \
            self.depth_for_concentration_from
        obj_profile["depth_profiles"]["depth_for_concentration_to"] = \
            self.depth_for_concentration_to
        obj_profile["energy_spectra"]["channel_width"] = self.channel_width
        obj_profile["composition_changes"]["reference_cut"] = self.reference_cut
        obj_profile["composition_changes"]["number_of_splits"] = \
            self.number_of_splits
        obj_profile["composition_changes"]["normalization"] = self.normalization

        with open(profile_file_path, "w") as file:
            json.dump(obj_profile, file, indent=4)

    def create_folder_structure(self, measurement_folder, measurement_file):
        """ Creates folder structure for the measurement.

        Args:
            measurement_folder: Path of the measurement folder.
            measurement_file: Path of the measurement file. (under Data)
        """
        measurement_data_folder, measurement_name = \
            os.path.split(measurement_file)
        self.measurement_file = measurement_name  # With extension

        self.directory = measurement_folder
        self.directory_data = measurement_data_folder
        self.directory_cuts = os.path.join(self.directory_data, "Cuts")
        self.directory_composition_changes = os.path.join(self.directory,
                                                          "Composition_changes")
        self.directory_depth_profiles = os.path.join(self.directory,
                                                     "Depth_profiles")
        self.directory_energy_spectra = os.path.join(self.directory,
                                                     "Energy spectra")

        self.__make_directories(self.directory)
        self.__make_directories(self.directory_data)
        self.__make_directories(self.directory_cuts)
        self.__make_directories(self.directory_composition_changes)
        self.__make_directories(os.path.join(self.directory_composition_changes,
                                             "Changes"))
        self.__make_directories(self.directory_depth_profiles)
        self.__make_directories(self.directory_energy_spectra)

        self.set_loggers()

        element_colors = self.request.global_settings.get_element_colors()
        self.selector = Selector(self, element_colors)

        # Which color scheme is selected by default
        self.color_scheme = "Default color"

    def __make_directories(self, directory):
        new_dir = os.path.join(self.directory, directory)
        if not os.path.exists(new_dir):
            os.makedirs(new_dir)
            log = "Created a directory {0}.".format(new_dir)
            logging.getLogger("request").info(log)

    def copy_file_into_measurement(self, file_path):
        """
         Copies the given file into the measurement's data folder

        Args:
            file_path: The file that needs to be copied.
        """
        file_name = os.path.basename(file_path)
        new_path = os.path.join(self.directory, self.directory_data, file_name)
        shutil.copyfile(file_path, new_path)

    def load_data(self):
        """Loads measurement data from filepath
        """
        # import cProfile, pstats
        # pr = cProfile.Profile()
        # pr.enable()
        n = 0
        try:
            extension = os.path.splitext(self.measurement_file)[1]
            extension = extension.lower()
            if extension == ".asc":
                file_to_open = os.path.join(self.directory,
                                            self.directory_data,
                                            self.name + extension)
                with open(file_to_open, "r") as fp:
                    for line in fp:
                        n += 1  # Event number
                        # TODO: Figure good way to split into columns.
                        # REGEX too slow.
                        split = line.split()
                        split_len = len(split)
                        if split_len == 2:  # At least two columns
                            self.data.append([int(split[0]), int(split[1]), n])
                        if split_len == 3:
                            self.data.append([int(split[0]), int(split[1]),
                                              int(split[2]), n])
            self.selector.measurement = self
        except IOError as e:
            error_log = "Error while loading the {0} {1}. {2}".format(
                "measurement date for the measurement",
                self.name,
                "The error was:")
            error_log_2 = "I/O error ({0}): {1}".format(e.errno, e.strerror)
            logging.getLogger('request').error(error_log)
            logging.getLogger('request').error(error_log_2)
        except Exception as e:
            error_log = "Unexpected error: [{0}] {1}".format(e.errno,
                                                             e.strerror)
            logging.getLogger('request').error(error_log)
        # pr.disable()
        # ps = pstats.Stats(pr)
        # ps.sort_stats("time")
        # ps.print_stats(10)

    def rename_data_file(self, new_name=None):
        """Renames the measurement data file.
        """
        if new_name is None:
            return
        rename_file(os.path.join(self.directory, self.directory_data,
                                 self.measurement_file), new_name + ".asc")
        self.measurement_file = new_name + ".asc"

    def set_loggers(self):
        """Sets the loggers for this specified measurement.

        The logs will be displayed in the measurements folder.
        After this, the measurement logger can be called from anywhere of the
        program, using logging.getLogger([measurement_name]).
        """

        # Initializes the logger for this measurement.
        logger = logging.getLogger(self.name)
        logger.setLevel(logging.DEBUG)

        # Adds two loghandlers. The other one will be used to log info (and up)
        # messages to a default.log file. The other one will log errors and
        # criticals to the errors.log file.
        self.defaultlog = logging.FileHandler(os.path.join(self.directory,
                                                           'default.log'))
        self.defaultlog.setLevel(logging.INFO)
        self.errorlog = logging.FileHandler(os.path.join(self.directory,
                                                         'errors.log'))
        self.errorlog.setLevel(logging.ERROR)

        # Set the formatter which will be used to log messages. Here you can
        # edit the format so it will be deprived to all log messages.
        defaultformat = logging.Formatter(
            '%(asctime)s - %(levelname)s - %(message)s',
            datefmt='%Y-%m-%d %H:%M:%S')

        requestlog = logging.FileHandler(os.path.join(self.request.directory,
                                                      'request.log'))
        requestlogformat = logging.Formatter(
            '%(asctime)s - %(levelname)s - [Measurement : '
            '%(name)s] - %(message)s', datefmt='%Y-%m-%d %H:%M:%S')

        # Set the formatters to the logs.
        requestlog.setFormatter(requestlogformat)
        self.defaultlog.setFormatter(defaultformat)
        self.errorlog.setFormatter(defaultformat)

        # Add handlers to this measurement's logger.
        logger.addHandler(self.defaultlog)
        logger.addHandler(self.errorlog)
        logger.addHandler(requestlog)

    def remove_and_close_log(self, log_filehandler):
        """Closes the log file and removes it from the logger.
        
        Args:
            log_filehandler: Log's filehandler.
        """
        logging.getLogger(self.name).removeHandler(log_filehandler)
        log_filehandler.flush()
        log_filehandler.close()

    def set_axes(self, axes):
        """ Set axes information to selector within measurement.
        
        Sets axes information to selector to add selection points. Since 
        previously when creating measurement old selection could not be checked. 
        Now is time to check for it, while data is still "loading".
        
        Args:
            axes: Matplotlib FigureCanvas's subplot
        """
        self.selector.axes = axes
        # We've set axes information, check for old selection.
        self.__check_for_old_selection()

    def __check_for_old_selection(self):
        """ Use old selection file_path if exists.
        """
        try:
            selection_file = os.path.join(self.directory, self.directory_data,
                                          "{0}.selections".format(self.name))
            with open(selection_file):
                self.load_selection(selection_file)
        except:
            # TODO: Is it necessary to inform user with this?
            log_msg = "There was no old selection file to add to this request."
            logging.getLogger(self.name).info(log_msg)

    def add_point(self, point, canvas):
        """ Add point into selection or create new selection if first or all
        closed.
        
        Args:
            point: Point (x, y) to be added to selection.
            canvas: matplotlib's FigureCanvas where selections are drawn.

        Return:
            1: When point closes open selection and allows new selection to
                be made.
            0: When point was added to open selection.
            -1: When new selection is not allowed and there are no selections.
        """
        flag = self.selector.add_point(point, canvas)
        if flag >= 0:
            self.selector.update_axes_limits()
        return flag

    def undo_point(self):
        """Undo last point in open selection.
             
        Undo last point in open (last) selection. If there are no selections, 
        do nothing.
        """
        return self.selector.undo_point()

    def purge_selection(self):
        """ Purges (removes) all open selections and allows new selection to be
        made.
        """
        self.selector.purge()

    def remove_all(self):
        """ Remove all selections in selector.
        """
        self.selector.remove_all()

    def draw_selection(self):
        """ Draw all selections in measurement.
        """
        self.selector.draw()

    def end_open_selection(self, canvas):
        """ End last open selection.
        
        Ends last open selection. If selection is open, it will show dialog to 
        select element information and draws into canvas before opening the
        dialog.
        
        Args:
            canvas: Matplotlib's FigureCanvas

        Return:
            1: If selection closed
            0: Otherwise
        """
        return self.selector.end_open_selection(canvas)

    def selection_select(self, cursorpoint, highlight=True):
        """ Select a selection based on point.
        
        Args:
            cursorpoint: Point (x, y) which is clicked on the graph to select
                         selection.
            highlight: Boolean to determine whether to highlight just this 
                       selection.

        Return:
            1: If point is within selection.
            0: If point is not within selection.
        """
        return self.selector.select(cursorpoint, highlight)

    def selection_count(self):
        """ Get count of selections.
        
        Return:
            Returns the count of selections in selector object.
        """
        return self.selector.count()

    def reset_select(self):
        """ Reset selection to None.
        
        Resets current selection to None and resets colors of all selections
        to their default values. 
        """
        self.selector.reset_select()

    def remove_selected(self):
        """ Remove selection
        
        Removes currently selected selection.
        """
        self.selector.remove_selected()

    # TODO: UI stuff here. Something should be in the widgets...?
    def save_cuts(self):
        """ Save cut files
        
        Saves data points within selections into cut files.
        """
        if self.selector.is_empty():
            return 0
        if not os.path.exists(os.path.join(self.directory,
                                           self.directory_cuts)):
            self.__make_directories(self.directory_cuts)

        progress_bar = QtWidgets.QProgressBar()
        self.statusbar.addWidget(progress_bar, 1)
        progress_bar.show()
        QtCore.QCoreApplication.processEvents(QtCore.QEventLoop.AllEvents)
        # Mac requires event processing to show progress bar and its
        # process.

        starttime = time.time()

        self.__remove_old_cut_files()

        # Initializes the list size to match the number of selections.
        points_in_selection = [[] for unused_i in range(self.selector.count())]

        # Go through all points in measurement data
        data_count = len(self.data)
        for n in range(data_count):  # while n < data_count: 
            if n % 5000 == 0:
                # Do not always update UI to make it faster.
                progress_bar.setValue((n / data_count) * 90)
                QtCore.QCoreApplication.processEvents(
                    QtCore.QEventLoop.AllEvents)
                # Mac requires event processing to show progress bar and its
                # process.
            point = self.data[n]
            # Check if point is within selectors' limits for faster processing.
            if not self.selector.axes_limits.is_inside(point):
                continue

            dirtyinteger = 0  # Lazyway
            for selection in self.selector.selections:
                if selection.point_inside(point):
                    points_in_selection[dirtyinteger].append(point)
                dirtyinteger += 1

        # Save all found data points into appropriate element cut files
        # Firstly clear old cut files so those won't be accidentally
        # left there.

        dirtyinteger = 0  # Increases with for, for each selection
        content_lenght = len(points_in_selection)
        for points in points_in_selection:
            if points:  # If not empty selection -> save
                selection = self.selector.get_at(dirtyinteger)
                cut_file = CutFile(os.path.join(self.directory,
                                                self.directory_cuts))
                cut_file.set_info(selection, points)
                cut_file.save()
            dirtyinteger += 1
            progress_bar.setValue(90 + (dirtyinteger / content_lenght) * 10)
            QtCore.QCoreApplication.processEvents(QtCore.QEventLoop.AllEvents)
            # Mac requires event processing to show progress bar and its
            # process.

        self.statusbar.removeWidget(progress_bar)
        progress_bar.hide()

        log_msg = "Saving finished in {0} seconds.".format(time.time() -
                                                           starttime)
        logging.getLogger(self.name).info(log_msg)

    def __remove_old_cut_files(self):
        self.__unlink_files(os.path.join(self.directory, self.directory_cuts))
        directory_changes = os.path.join(
                self.directory_composition_changes, "Changes")
        if not os.path.exists(directory_changes):
            self.__make_directories(directory_changes)
        self.__unlink_files(directory_changes)

    def __unlink_files(self, directory):
        for the_file in os.listdir(directory):
            file_path = os.path.join(directory, the_file)
            try:
                if os.path.isfile(file_path):
                    os.unlink(file_path)
            except Exception:
                log_msg = "Failed to remove the old cut files."
                logging.getLogger(self.name).error(log_msg)

    def get_cut_files(self):
        """ Get cut files from a measurement.
        
        Return:
            Returns a list of cut files in measurement.
        """
        cuts = [f for f in os.listdir(os.path.join(self.directory,
                                                   self.directory_cuts))
                if os.path.isfile(os.path.join(self.directory,
                                               self.directory_cuts, f))]
        elemloss = [f for f in os.listdir(os.path.join(
            self.directory, self.directory_composition_changes, "Changes"))
                    if os.path.isfile(os.path.join(
                self.directory, self.directory_composition_changes, "Changes",
                f))]
        return cuts, elemloss

    def fill_cuts_treewidget(self, treewidget, use_elemloss=False,
                             checked_files=[]):
        """ Fill QTreeWidget with cut files.
        
        Args:
            treewidget: A QtGui.QTreeWidget, where cut files are added to.
            use_elemloss: A boolean representing whether to add elemental
                          losses.
            checked_files: A list of previously checked files.
        """
        treewidget.clear()
        cuts, cuts_elemloss = self.get_cut_files()
        for cut in cuts:
            item = QtWidgets.QTreeWidgetItem([cut])
            item.directory = os.path.join(self.directory, self.directory_cuts)
            item.file_name = cut
            if not checked_files or item.file_name in checked_files:
                item.setCheckState(0, QtCore.Qt.Checked)
            else:
                item.setCheckState(0, QtCore.Qt.Unchecked)
            treewidget.addTopLevelItem(item)
        if use_elemloss and cuts_elemloss:
            elem_root = QtWidgets.QTreeWidgetItem(["Elemental Losses"])
            for elemloss in cuts_elemloss:
                item = QtWidgets.QTreeWidgetItem([elemloss])
                item.directory = os.path.join(
                    self.directory, self.directory_composition_changes,
                    "Changes")
                item.file_name = elemloss
                if item.file_name in checked_files:
                    item.setCheckState(0, QtCore.Qt.Checked)
                else:
                    item.setCheckState(0, QtCore.Qt.Unchecked)
                elem_root.addChild(item)
            treewidget.addTopLevelItem(elem_root)

    def load_selection(self, filename):
        """ Load selections from a file_path.
        
        Removes all current selections and loads selections from given filename.
        
        Args:
            filename: String representing (full) directory to selection
            file_path.
        """
        self.selector.load(filename)

    def generate_tof_in(self):
        """ Generate tof.in file for external programs.
        
        Generates tof.in file for measurement to be used in external programs 
        (tof_list, erd_depth).
        """
        tof_in_directory = os.path.join(os.path.realpath(os.path.curdir),
                                        "external",
                                        "Potku-bin")
        tof_in_file = os.path.join(tof_in_directory, "tof.in")

        # Get settings 
        # use_settings = self.measurement_settings.get_measurement_settings()
        global_settings = self.request.global_settings

        if self.detector is None:
            detector = self.request.default_detector
        else:
            detector = self.detector
        if self.run is None:
            run = self.request.default_run
        else:
            run = self.run
        if self.target is None:
            target = self.request.default_target
        else:
            target = self.target
        # Measurement settings
        str_beam = "Beam: {0}\n".format(
            run.beam.ion)
        str_energy = "Energy: {0}\n".format(
            run.beam.energy)
        str_detector = "Detector angle: {0}\n".format(
            detector.detector_theta)
        str_target = "Target angle: {0}\n".format(
            target.target_theta)

        time_of_flight_length = 0
        i = len(detector.tof_foils) - 1
        while i - 1 >= 0:
            time_of_flight_length = detector.foils[
                                        detector.tof_foils[i]].distance - \
                                    detector.foils[
                                        detector.tof_foils[i - 1]].distance
            i = i - 1
        str_toflen = "Toflen: {0}\n".format(time_of_flight_length)

        carbon_foil_thickness = 0
        for layer in detector.foils[detector.tof_foils[0]].layers:
            carbon_foil_thickness += layer.thickness
        str_carbon = "Carbon foil thickness: {0}\n".format(
            carbon_foil_thickness)

        # TODO: should this be calculated from target layer densities?
        str_density = "Target density: {0}\n".format(self.reference_density)

        # Depth Profile settings
        str_depthnumber = "Number of depth steps: {0}\n".format(
            self.number_of_depth_steps)
        str_depthstop = "Depth step for stopping: {0}\n".format(
            self.depth_step_for_stopping)
        str_depthout = "Depth step for output: {0}\n".format(
            self.depth_step_for_output)
        str_depthscale = "Depths for concentration scaling: {0} {1}\n".format(
            self.depth_for_concentration_from,
            self.depth_for_concentration_to)

        # Cross section
        flag_cross = global_settings.get_cross_sections()
        str_cross = "Cross section: {0}\n".format(flag_cross)
        # Cross Sections: 1=Rutherford, 2=L'Ecuyer, 3=Andersen

        str_num_iterations = "Number of iterations: {0}\n".format(
            global_settings.get_num_iterations())

        # Efficiency directory
        # TODO Efficiency directory should be measurement's detector's
        # directory and not request's.
        if self.detector:
            eff_directory = self.detector.efficiency_directory
        else:
            eff_directory = self.request.default_detector.efficiency_directory
        str_eff_dir = "Efficiency directory: {0}".format(eff_directory)

        # Combine strings
        measurement = str_beam + str_energy + str_detector + str_target + \
                      str_toflen + str_carbon + str_density
        calibration = "TOF calibration: {0} {1}\n".format(
            detector.tof_slope,
            detector.tof_offset)
        anglecalib = "Angle calibration: {0} {1}\n".format(
            detector.angle_slope,
            detector.angle_offset)
        depthprofile = str_depthnumber + str_depthstop + str_depthout + \
                       str_depthscale

        tof_in = measurement + calibration + anglecalib + depthprofile + \
                 str_cross + str_num_iterations + str_eff_dir

        # Get md5 of file and new settings
        md5 = hashlib.md5()
        md5.update(tof_in.encode('utf8'))
        digest = md5.digest()
        digest_file = None
        if os.path.isfile(tof_in_file):
            f = open(tof_in_file, 'r')
            digest_file = md5_for_file(f)
            f.close()

        # If different back up old tof.in and generate a new one.
        if digest_file != digest:
            # Try to back up old file.
            try:
                new_file = "{0}_{1}.bak".format(tof_in_file, time.strftime(
                    "%Y-%m-%d_%H.%M.%S"))
                shutil.copyfile(tof_in_file, new_file)
                back_up_msg = "Backed up old tof.in file to {0}".format(
                    os.path.realpath(new_file))
                logging.getLogger(self.name).info(back_up_msg)
            except:
                import traceback
                err_file = sys.exc_info()[2].tb_frame.f_code.co_filename
                str_err = ", ".join([sys.exc_info()[0].__name__ + ": " +
                                     traceback._some_str(sys.exc_info()[1]),
                                     err_file, str(sys.exc_info()[2].tb_lineno)]
                                    )
                error_msg = "Unexpected error when generating tof.in: {0}". \
                    format(str_err)
                logging.getLogger(self.name).error(error_msg)
            # Write new settings to the file.
            with open(tof_in_file, "wt+") as fp:
                fp.write(tof_in)
            str_logmsg = "Generated tof.in with params> {0}". \
                format(tof_in.replace("\n", "; "))
            logging.getLogger(self.name).info(str_logmsg)
=======
# coding=utf-8
"""
Created on 15.3.2013
Updated on 13.5.2018

Potku is a graphical user interface for analyzation and
visualization of measurement data collected from a ToF-ERD
telescope. For physics calculations Potku uses external
analyzation components.
Copyright (C) Jarkko Aalto, Timo Konu, Samuli Kärkkäinen, Samuli Rahkonen and
Miika Raunio

This program is free software; you can redistribute it and/or
modify it under the terms of the GNU General Public License
as published by the Free Software Foundation; either version 2
of the License, or (at your option) any later version.

This program is distributed in the hope that it will be useful,
but WITHOUT ANY WARRANTY; without even the implied warranty of
MERCHANTABILITY or FITNESS FOR A PARTICULAR PURPOSE.  See the
GNU General Public License for more details.

You should have received a copy of the GNU General Public License
along with this program (file named 'LICENCE').
"""
import datetime

from modules.element import Element

__author__ = "Jarkko Aalto \n Timo Konu \n Samuli Kärkkäinen " \
             "\n Samuli Rahkonen \n Miika Raunio \n Severi Jääskeläinen \n " \
             "Samuel Kaiponen \n Heta Rekilä \n Sinikka Siironen"
__version__ = "2.0"

import json
import logging

import hashlib
import os
import shutil
import sys
import time
from PyQt5 import QtCore, QtWidgets

from modules.beam import Beam
from modules.cut_file import CutFile
from modules.general_functions import md5_for_file, rename_file
from modules.run import Run
from modules.selection import Selector
from modules.settings import Settings
from modules.target import Target


class Measurements:
    """ Measurements class handles multiple measurements.
    """

    def __init__(self, request):
        """Inits measurements class.

        Args:
            request: Request class object.
        """
        self.request = request
        self.measurements = {}  # Dictionary<Measurement>
        self.measuring_unit_settings = None
        self.default_settings = None
        self.name_prefix = "Measurement_"

    def is_empty(self):
        """Check if there are any measurements.

        Return:
            Returns True if there are no measurements currently in the
            measurements object.
        """
        return len(self.measurements) == 0

    def get_key_value(self, key):
        if key not in self.measurements:
            return None
        return self.measurements[key]

    def add_measurement_file(self, sample, measurement_file, tab_id):
        """Add a new file to measurements.

        Args:
            sample: The sample under which the measurement is put.
            measurement_file: String representing file containing measurement
                                  data.
            tab_id: Integer representing identifier for measurement's tab.

        Return:
            Returns new measurement or None if it wasn't added
        """
        try:
            measurement_filename = os.path.split(measurement_file)[1]
            measurement_name = os.path.splitext(measurement_filename)
            file_directory, file_name = os.path.split(measurement_file)

            # Check if measurement on the same name already exists.
            for key in sample.measurements.measurements.keys():
                if sample.measurements.measurements[key].measurement_file \
                        == file_name:
                    return None

            # Create new Measurement object.
            measurement = Measurement(self.request, tab_id=tab_id,
                                      name=measurement_name[0])
            measurement.serial_number = sample.get_running_int_measurement()
            # TODO Can increasing the int be handled by sample?
            sample.increase_running_int_measurement_by_1()

            # Create path for measurement directory.
            measurement_directory = os.path.join(self.request.directory,
                                                 sample.directory,
                                                 measurement.name_prefix
                                                 + "%02d" %
                                                 measurement.serial_number +
                                                 "-" + measurement.name)

            # Create path for measurement file used by the program and create
            # folder structure.
            new_measurement_file = os.path.join(measurement_directory,
                                                "Data", measurement_filename)
            measurement.create_folder_structure(measurement_directory,
                                                new_measurement_file)
            if file_directory != os.path.join(measurement.directory,
                                              measurement.directory_data) and \
                    file_directory:
                measurement.copy_file_into_measurement(measurement_file)

            # Add Measurement to  Measurements.
            sample.measurements.measurements[tab_id] = measurement
            self.request.samples.measurements.measurements[tab_id] = measurement
        except:
            log = "Something went wrong while adding a new measurement."
            logging.getLogger("request").critical(log)
        return measurement

    def remove_obj(self, removed_obj):
        """Removes given measurement.
        """
        self.measurements.pop(removed_obj.tab_id)

    def remove_by_tab_id(self, tab_id):
        """Removes measurement from measurements by tab id
        
        Args:
            tab_id: Integer representing tab identifier.
        """

        def remove_key(d, key):
            r = dict(d)
            del r[key]
            return r

        self.measurements = remove_key(self.measurements, tab_id)


class Measurement:
    """Measurement class to handle one measurement data.
    """

    # __slots__ = "request", "tab_id", "name", "description",\
    #             "modification_time", "run", "detector", "target", \
    #             "profile_name", "profile_description", \
    #             "profile_modification_time", "reference_density", \
    #             "number_of_depth_steps", "depth_step_for_stopping",\
    #             "depth_step_for_output", "depth_for_concentration_from", \
    #             "depth_for_concentration_to", "channel_width", \
    #             "reference_cut", "number_of_splits", "normalization"

    def __init__(self, request, tab_id=-1, name="Default",
                 description="This a default measurement.",
                 modification_time=time.time(), run=None, detector=None,
                 target=Target(), profile_name="Default",
                 profile_description="This is a default profile setting file.",
                 profile_modification_time=time.time(),
                 reference_density=3.5, number_of_depth_steps=40,
                 depth_step_for_stopping=50, depth_step_for_output=50,
                 depth_for_concentration_from=800,
                 depth_for_concentration_to=1500, channel_width=0.1,
                 reference_cut="", number_of_splits=10, normalization="first",
                 measurement_setting_file_name="Default",
                 measurement_setting_file_description=
                 "This a default measurement setting file."
                 ):
        """Initializes a measurement.

        Args:
            request: Request class object.
        """
        # TODO: Add missing attributes listed in class definition.
        self.tab_id = tab_id

        self.request = request  # To which request be belong to
        self.name = name
        self.description = description
        self.modification_time = modification_time

        self.run = run
        self.detector = detector
        self.target = target

        self.measurement_setting_file_name = measurement_setting_file_name
        self.measurement_setting_file_description = \
            measurement_setting_file_description

        self.profile_name = profile_name
        self.profile_description = profile_description
        self.profile_modification_time = profile_modification_time
        self.reference_density = reference_density
        self.number_of_depth_steps = number_of_depth_steps
        self.depth_step_for_stopping = depth_step_for_stopping
        self.depth_step_for_output = depth_step_for_output
        self.depth_for_concentration_from = depth_for_concentration_from
        self.depth_for_concentration_to = depth_for_concentration_to
        self.channel_width = channel_width
        self.reference_cut = reference_cut
        self.number_of_splits = number_of_splits
        self.normalization = normalization

        self.data = []

        # Main window's statusbar TODO: Remove GUI stuff.
        self.statusbar = self.request.statusbar

        # Which color scheme is selected by default
        self.color_scheme = "Default color"

        self.measurement_file = None
        self.name_prefix = "Measurement_"
        self.serial_number = 0
        self.directory = request.default_folder
        self.directory_cuts = None
        self.directory_composition_changes = None
        self.directory_depth_profiles = None
        self.directory_energy_spectra = None
        self.directory_data = None

        self.__request_settings = None
        self.measurement_settings = None
        self.selector = None

        self.errorlog = None
        self.defaultlog = None

    @classmethod
    def from_file(cls, measurement_file_path, profile_file_path, request):

        obj_measurement = json.load(open(measurement_file_path))
        obj_profile = json.load(open(profile_file_path))

        name = obj_measurement["general"]["name"]
        description = obj_measurement["general"]["description"]
        modification_time = obj_measurement["general"]["modification_time_unix"]

        profile_name = obj_profile["general"]["name"]
        profile_description = obj_profile["general"]["description"]
        profile_modification_time = obj_profile["general"][
            "modification_time_unix"]

        reference_density = obj_profile["depth_profiles"]["reference_density"]
        number_of_depth_steps = \
            obj_profile["depth_profiles"]["number_of_depth_steps"]
        depth_step_for_stopping = \
            obj_profile["depth_profiles"]["depth_step_for_stopping"]
        depth_step_for_output = \
            obj_profile["depth_profiles"]["depth_step_for_output"]
        depth_for_concentration_from = \
            obj_profile["depth_profiles"]["depth_for_concentration_from"]
        depth_for_concentration_to = \
            obj_profile["depth_profiles"]["depth_for_concentration_to"]

        channel_width = obj_profile["energy_spectra"]["channel_width"]

        reference_cut = obj_profile["composition_changes"]["reference_cut"]
        number_of_splits = \
            obj_profile["composition_changes"]["number_of_splits"]
        normalization = obj_profile["composition_changes"]["normalization"]

        return cls(request=request, name=name, description=description,
                   modification_time=modification_time,
                   run=None, detector=None,
                   target=Target(), profile_name=profile_name,
                   profile_description=profile_description,
                   profile_modification_time=profile_modification_time,
                   number_of_depth_steps=number_of_depth_steps,
                   depth_step_for_stopping=depth_step_for_stopping,
                   depth_step_for_output=depth_step_for_output,
                   depth_for_concentration_from=depth_for_concentration_from,
                   depth_for_concentration_to=depth_for_concentration_to,
                   channel_width=channel_width, reference_cut=reference_cut,
                   number_of_splits=number_of_splits,
                   normalization=normalization,
                   reference_density=reference_density)

    def to_file(self, measurement_file_path, profile_file_path):
        """
        Save all Measurement parameters into files.

        Args:
            measurement_file_path: Path to .measurement file.
            profile_file_path: Path to -profile file.
        """
        obj_measurement = {}
        obj_profile = {}

        obj_measurement["general"] = {}
        obj_measurement["beam"] = {}
        obj_measurement["run"] = {}
        obj_measurement["geometry"] = {}
        obj_profile["general"] = {}
        obj_profile["depth_profiles"] = {}
        obj_profile["energy_spectra"] = {}
        obj_profile["composition_changes"] = {}

        obj_measurement["general"]["name"] = self.measurement_setting_file_name
        obj_measurement["general"]["description"] = \
            self.measurement_setting_file_description
        obj_measurement["general"]["modification_time"] = \
            str(datetime.datetime.fromtimestamp(time.time()))
        obj_measurement["general"]["modification_time_unix"] = time.time()

        obj_profile["general"]["name"] = self.profile_name
        obj_profile["general"]["description"] = \
            self.profile_description
        obj_profile["general"]["modification_time"] = str(
            datetime.datetime.fromtimestamp(time.time()))
        obj_profile["general"]["modification_time_unix"] = \
            self.profile_modification_time

        obj_profile["depth_profiles"]["reference_density"] = \
            self.reference_density
        obj_profile["depth_profiles"]["number_of_depth_steps"] = \
            self.number_of_depth_steps
        obj_profile["depth_profiles"]["depth_step_for_stopping"] = \
            self.depth_step_for_stopping
        obj_profile["depth_profiles"]["depth_step_for_output"] = \
            self.depth_step_for_output
        obj_profile["depth_profiles"]["depth_for_concentration_from"] = \
            self.depth_for_concentration_from
        obj_profile["depth_profiles"]["depth_for_concentration_to"] = \
            self.depth_for_concentration_to
        obj_profile["energy_spectra"]["channel_width"] = self.channel_width
        obj_profile["composition_changes"]["reference_cut"] = self.reference_cut
        obj_profile["composition_changes"]["number_of_splits"] = \
            self.number_of_splits
        obj_profile["composition_changes"]["normalization"] = self.normalization

        with open(measurement_file_path, "w") as file:
            json.dump(obj_measurement, file, indent=4)

        with open(profile_file_path, "w") as file:
            json.dump(obj_profile, file, indent=4)

    def create_folder_structure(self, measurement_folder, measurement_file):
        """ Creates folder structure for the measurement.

        Args:
            measurement_folder: Path of the measurement folder.
            measurement_file: Path of the measurement file. (under Data)
        """
        measurement_data_folder, measurement_name = \
            os.path.split(measurement_file)
        self.measurement_file = measurement_name  # With extension

        self.directory = measurement_folder
        self.directory_data = "Data"
        self.directory_cuts = os.path.join(self.directory_data, "Cuts")
        self.directory_composition_changes = os.path.join("Composition_changes")
        self.directory_depth_profiles = os.path.join("Depth_profiles")
        self.directory_energy_spectra = os.path.join("Energy spectra")

        self.__make_directories(self.directory)
        self.__make_directories(self.directory_data)
        self.__make_directories(self.directory_cuts)
        self.__make_directories(self.directory_composition_changes)
        self.__make_directories(self.directory_depth_profiles)
        self.__make_directories(self.directory_energy_spectra)

        self.set_loggers()

        # The settings that come from the request
        self.__request_settings = self.request.settings
        # The settings that are individually set for this measurement
        self.measurement_settings = Settings(self.directory,
                                             self.__request_settings)

        element_colors = self.request.global_settings.get_element_colors()
        self.selector = Selector(self, element_colors)

        # Which color scheme is selected by default
        self.color_scheme = "Default color"

    def __make_directories(self, directory):
        """
        Make directories.

        Args:
            directory: Directory to be made under measurement.
        """
        new_dir = os.path.join(self.directory, directory)
        if not os.path.exists(new_dir):
            os.makedirs(new_dir)
            log = "Created a directory {0}.".format(new_dir)
            logging.getLogger("request").info(log)

    def copy_file_into_measurement(self, file_path):
        """
         Copies the given file into the measurement's data folder

        Args:
            file_path: The file that needs to be copied.
        """
        file_name = os.path.basename(file_path)
        new_path = os.path.join(self.directory, self.directory_data, file_name)
        shutil.copyfile(file_path, new_path)

    def load_data(self):
        """Loads measurement data from filepath
        """
        # import cProfile, pstats
        # pr = cProfile.Profile()
        # pr.enable()
        n = 0
        try:
            extension = os.path.splitext(self.measurement_file)[1]
            extension = extension.lower()
            if extension == ".asc":
                file_to_open = os.path.join(self.directory,
                                            self.directory_data,
                                            self.name + extension)
                with open(file_to_open, "r") as fp:
                    for line in fp:
                        n += 1  # Event number
                        # TODO: Figure good way to split into columns.
                        # REGEX too slow.
                        split = line.split()
                        split_len = len(split)
                        if split_len == 2:  # At least two columns
                            self.data.append([int(split[0]), int(split[1]), n])
                        if split_len == 3:
                            self.data.append([int(split[0]), int(split[1]),
                                              int(split[2]), n])
            self.selector.measurement = self
        except IOError as e:
            error_log = "Error while loading the {0} {1}. {2}".format(
                "measurement date for the measurement",
                self.name,
                "The error was:")
            error_log_2 = "I/O error ({0}): {1}".format(e.errno, e.strerror)
            logging.getLogger('request').error(error_log)
            logging.getLogger('request').error(error_log_2)
        except Exception as e:
            error_log = "Unexpected error: [{0}] {1}".format(e.errno,
                                                             e.strerror)
            logging.getLogger('request').error(error_log)
        # pr.disable()
        # ps = pstats.Stats(pr)
        # ps.sort_stats("time")
        # ps.print_stats(10)

    def rename_data_file(self, new_name=None):
        """Renames the measurement data file.
        """
        if new_name is None:
            return
        rename_file(os.path.join(self.directory, self.directory_data,
                                 self.measurement_file), new_name + ".asc")
        self.measurement_file = new_name + ".asc"

    def set_loggers(self):
        """Sets the loggers for this specified measurement.

        The logs will be displayed in the measurements folder.
        After this, the measurement logger can be called from anywhere of the
        program, using logging.getLogger([measurement_name]).
        """

        # Initializes the logger for this measurement.
        logger = logging.getLogger(self.name)
        logger.setLevel(logging.DEBUG)

        # Adds two loghandlers. The other one will be used to log info (and up)
        # messages to a default.log file. The other one will log errors and
        # criticals to the errors.log file.
        self.defaultlog = logging.FileHandler(os.path.join(self.directory,
                                                           'default.log'))
        self.defaultlog.setLevel(logging.INFO)
        self.errorlog = logging.FileHandler(os.path.join(self.directory,
                                                         'errors.log'))
        self.errorlog.setLevel(logging.ERROR)

        # Set the formatter which will be used to log messages. Here you can
        # edit the format so it will be deprived to all log messages.
        defaultformat = logging.Formatter(
            '%(asctime)s - %(levelname)s - %(message)s',
            datefmt='%Y-%m-%d %H:%M:%S')

        requestlog = logging.FileHandler(os.path.join(self.request.directory,
                                                      'request.log'))
        requestlogformat = logging.Formatter(
            '%(asctime)s - %(levelname)s - [Measurement : '
            '%(name)s] - %(message)s', datefmt='%Y-%m-%d %H:%M:%S')

        # Set the formatters to the logs.
        requestlog.setFormatter(requestlogformat)
        self.defaultlog.setFormatter(defaultformat)
        self.errorlog.setFormatter(defaultformat)

        # Add handlers to this measurement's logger.
        logger.addHandler(self.defaultlog)
        logger.addHandler(self.errorlog)
        logger.addHandler(requestlog)

    def remove_and_close_log(self, log_filehandler):
        """Closes the log file and removes it from the logger.
        
        Args:
            log_filehandler: Log's filehandler.
        """
        logging.getLogger(self.name).removeHandler(log_filehandler)
        log_filehandler.flush()
        log_filehandler.close()

    def set_axes(self, axes):
        """ Set axes information to selector within measurement.
        
        Sets axes information to selector to add selection points. Since 
        previously when creating measurement old selection could not be checked. 
        Now is time to check for it, while data is still "loading".
        
        Args:
            axes: Matplotlib FigureCanvas's subplot
        """
        self.selector.axes = axes
        # We've set axes information, check for old selection.
        self.__check_for_old_selection()

    def __check_for_old_selection(self):
        """ Use old selection file_path if exists.
        """
        try:
            selection_file = os.path.join(self.directory, self.directory_data,
                                          "{0}.selections".format(self.name))
            with open(selection_file):
                self.load_selection(selection_file)
        except:
            # TODO: Is it necessary to inform user with this?
            log_msg = "There was no old selection file to add to this request."
            logging.getLogger(self.name).info(log_msg)

    def add_point(self, point, canvas):
        """ Add point into selection or create new selection if first or all
        closed.
        
        Args:
            point: Point (x, y) to be added to selection.
            canvas: matplotlib's FigureCanvas where selections are drawn.

        Return:
            1: When point closes open selection and allows new selection to
                be made.
            0: When point was added to open selection.
            -1: When new selection is not allowed and there are no selections.
        """
        flag = self.selector.add_point(point, canvas)
        if flag >= 0:
            self.selector.update_axes_limits()
        return flag

    def undo_point(self):
        """Undo last point in open selection.
             
        Undo last point in open (last) selection. If there are no selections, 
        do nothing.
        """
        return self.selector.undo_point()

    def purge_selection(self):
        """ Purges (removes) all open selections and allows new selection to be
        made.
        """
        self.selector.purge()

    def remove_all(self):
        """ Remove all selections in selector.
        """
        self.selector.remove_all()

    def draw_selection(self):
        """ Draw all selections in measurement.
        """
        self.selector.draw()

    def end_open_selection(self, canvas):
        """ End last open selection.
        
        Ends last open selection. If selection is open, it will show dialog to 
        select element information and draws into canvas before opening the
        dialog.
        
        Args:
            canvas: Matplotlib's FigureCanvas

        Return:
            1: If selection closed
            0: Otherwise
        """
        return self.selector.end_open_selection(canvas)

    def selection_select(self, cursorpoint, highlight=True):
        """ Select a selection based on point.
        
        Args:
            cursorpoint: Point (x, y) which is clicked on the graph to select
                         selection.
            highlight: Boolean to determine whether to highlight just this 
                       selection.

        Return:
            1: If point is within selection.
            0: If point is not within selection.
        """
        return self.selector.select(cursorpoint, highlight)

    def selection_count(self):
        """ Get count of selections.
        
        Return:
            Returns the count of selections in selector object.
        """
        return self.selector.count()

    def reset_select(self):
        """ Reset selection to None.
        
        Resets current selection to None and resets colors of all selections
        to their default values. 
        """
        self.selector.reset_select()

    def remove_selected(self):
        """ Remove selection
        
        Removes currently selected selection.
        """
        self.selector.remove_selected()

    # TODO: UI stuff here. Something should be in the widgets...?
    def save_cuts(self):
        """ Save cut files
        
        Saves data points within selections into cut files.
        """
        if self.selector.is_empty():
            return 0
        if not os.path.exists(os.path.join(self.directory,
                                           self.directory_cuts)):
            self.__make_directories(self.directory_cuts)

        progress_bar = QtWidgets.QProgressBar()
        self.statusbar.addWidget(progress_bar, 1)
        progress_bar.show()
        QtCore.QCoreApplication.processEvents(QtCore.QEventLoop.AllEvents)
        # Mac requires event processing to show progress bar and its
        # process.

        starttime = time.time()

        self.__remove_old_cut_files()

        # Initializes the list size to match the number of selections.
        points_in_selection = [[] for unused_i in range(self.selector.count())]

        # Go through all points in measurement data
        data_count = len(self.data)
        for n in range(data_count):  # while n < data_count: 
            if n % 5000 == 0:
                # Do not always update UI to make it faster.
                progress_bar.setValue((n / data_count) * 90)
                QtCore.QCoreApplication.processEvents(
                    QtCore.QEventLoop.AllEvents)
                # Mac requires event processing to show progress bar and its
                # process.
            point = self.data[n]
            # Check if point is within selectors' limits for faster processing.
            if not self.selector.axes_limits.is_inside(point):
                continue

            dirtyinteger = 0  # Lazyway
            for selection in self.selector.selections:
                if selection.point_inside(point):
                    points_in_selection[dirtyinteger].append(point)
                dirtyinteger += 1

        # Save all found data points into appropriate element cut files
        # Firstly clear old cut files so those won't be accidentally
        # left there.

        dirtyinteger = 0  # Increases with for, for each selection
        content_lenght = len(points_in_selection)
        for points in points_in_selection:
            if points:  # If not empty selection -> save
                selection = self.selector.get_at(dirtyinteger)
                cut_file = CutFile(os.path.join(self.directory,
                                                self.directory_cuts))
                cut_file.set_info(selection, points)
                cut_file.save()
            dirtyinteger += 1
            progress_bar.setValue(90 + (dirtyinteger / content_lenght) * 10)
            QtCore.QCoreApplication.processEvents(QtCore.QEventLoop.AllEvents)
            # Mac requires event processing to show progress bar and its
            # process.

        self.statusbar.removeWidget(progress_bar)
        progress_bar.hide()

        log_msg = "Saving finished in {0} seconds.".format(time.time() -
                                                           starttime)
        logging.getLogger(self.name).info(log_msg)

    def __remove_old_cut_files(self):
        self.__unlink_files(os.path.join(self.directory, self.directory_cuts))
        if not os.path.exists(os.path.join(self.directory,
                                           self.directory_composition_changes)):
            self.__make_directories(self.directory_composition_changes)
        self.__unlink_files(os.path.join(self.directory,
                                         self.directory_composition_changes))

    def __unlink_files(self, directory):
        for the_file in os.listdir(directory):
            file_path = os.path.join(directory, the_file)
            try:
                if os.path.isfile(file_path):
                    os.unlink(file_path)
            except Exception:
                log_msg = "Failed to remove the old cut files."
                logging.getLogger(self.name).error(log_msg)

    def get_cut_files(self):
        """ Get cut files from a measurement.
        
        Return:
            Returns a list of cut files in measurement.
        """
        cuts = [f for f in os.listdir(os.path.join(self.directory,
                                                   self.directory_cuts))
                if os.path.isfile(os.path.join(self.directory,
                                               self.directory_cuts, f))]
        elemloss = [f for f in os.listdir(os.path.join(
            self.directory, self.directory_composition_changes))
                    if os.path.isfile(os.path.join(
                self.directory, self.directory_composition_changes, f))]
        return cuts, elemloss

    def fill_cuts_treewidget(self, treewidget, use_elemloss=False,
                             checked_files=[]):
        """ Fill QTreeWidget with cut files.
        
        Args:
            treewidget: A QtGui.QTreeWidget, where cut files are added to.
            use_elemloss: A boolean representing whether to add elemental
                          losses.
            checked_files: A list of previously checked files.
        """
        treewidget.clear()
        cuts, cuts_elemloss = self.get_cut_files()
        for cut in cuts:
            item = QtWidgets.QTreeWidgetItem([cut])
            item.directory = os.path.join(self.directory, self.directory_cuts)
            item.file_name = cut
            if not checked_files or item.file_name in checked_files:
                item.setCheckState(0, QtCore.Qt.Checked)
            else:
                item.setCheckState(0, QtCore.Qt.Unchecked)
            treewidget.addTopLevelItem(item)
        if use_elemloss and cuts_elemloss:
            elem_root = QtWidgets.QTreeWidgetItem(["Elemental Losses"])
            for elemloss in cuts_elemloss:
                item = QtWidgets.QTreeWidgetItem([elemloss])
                item.directory = os.path.join(
                    self.directory, self.directory_composition_changes)
                item.file_name = elemloss
                if item.file_name in checked_files:
                    item.setCheckState(0, QtCore.Qt.Checked)
                else:
                    item.setCheckState(0, QtCore.Qt.Unchecked)
                elem_root.addChild(item)
            treewidget.addTopLevelItem(elem_root)

    def load_selection(self, filename):
        """ Load selections from a file_path.
        
        Removes all current selections and loads selections from given filename.
        
        Args:
            filename: String representing (full) directory to selection
            file_path.
        """
        self.selector.load(filename)

    def generate_tof_in(self):
        """ Generate tof.in file for external programs.
        
        Generates tof.in file for measurement to be used in external programs 
        (tof_list, erd_depth).
        """
        tof_in_directory = os.path.join(os.path.realpath(os.path.curdir),
                                        "external",
                                        "Potku-bin")
        tof_in_file = os.path.join(tof_in_directory, "tof.in")

        # Get settings 
        use_settings = self.measurement_settings.get_measurement_settings()
        global_settings = self.request.global_settings

        # Measurement settings
        str_beam = "Beam: {0}\n".format(
            use_settings.measuring_unit_settings.element)
        str_energy = "Energy: {0}\n".format(
            use_settings.measuring_unit_settings.energy)
        str_detector = "Detector angle: {0}\n".format(
            use_settings.measuring_unit_settings.detector_angle)
        str_target = "Target angle: {0}\n".format(
            use_settings.measuring_unit_settings.target_angle)
        str_toflen = "Toflen: {0}\n".format(
            use_settings.measuring_unit_settings.time_of_flight_lenght)
        str_carbon = "Carbon foil thickness: {0}\n".format(
            use_settings.measuring_unit_settings.carbon_foil_thickness)
        str_density = "Target density: {0}\n".format(
            use_settings.measuring_unit_settings.target_density)

        # Depth Profile settings
        str_depthnumber = "Number of depth steps: {0}\n".format(
            use_settings.depth_profile_settings.number_of_depth_steps)
        str_depthstop = "Depth step for stopping: {0}\n".format(
            use_settings.depth_profile_settings.depth_step_for_stopping)
        str_depthout = "Depth step for output: {0}\n".format(
            use_settings.depth_profile_settings.depth_step_for_output)
        str_depthscale = "Depths for concentration scaling: {0} {1}\n".format(
            use_settings.depth_profile_settings.depths_for_concentration_from,
            use_settings.depth_profile_settings.depths_for_concentration_to)

        # Cross section
        flag_cross = global_settings.get_cross_sections()
        str_cross = "Cross section: {0}\n".format(flag_cross)
        # Cross Sections: 1=Rutherford, 2=L'Ecuyer, 3=Andersen

        str_num_iterations = "Number of iterations: {0}\n".format(
            global_settings.get_num_iterations())

        # Efficiency directory
        # TODO Efficiency directory should be measurement's detector's
        # directory and not request's.
        eff_directory = self.request.detector.efficiency_directory
        str_eff_dir = "Efficiency directory: {0}".format(eff_directory)

        # Combine strings
        measurement = str_beam + str_energy + str_detector + str_target + \
            str_toflen + str_carbon + str_density
        calibration = "TOF calibration: {0} {1}\n".format(
            use_settings.calibration_settings.slope,
            use_settings.calibration_settings.offset)
        anglecalib = "Angle calibration: {0} {1}\n".format(
            use_settings.calibration_settings.angleslope,
            use_settings.calibration_settings.angleoffset)
        depthprofile = str_depthnumber + str_depthstop + str_depthout + \
                       str_depthscale

        tof_in = measurement + calibration + anglecalib + depthprofile + \
            str_cross + str_num_iterations + str_eff_dir

        # Get md5 of file and new settings
        md5 = hashlib.md5()
        md5.update(tof_in.encode('utf8'))
        digest = md5.digest()
        digest_file = None
        if os.path.isfile(tof_in_file):
            f = open(tof_in_file, 'r')
            digest_file = md5_for_file(f)
            f.close()

        # If different back up old tof.in and generate a new one.
        if digest_file != digest:
            # Try to back up old file.
            try:
                new_file = "{0}_{1}.bak".format(tof_in_file, time.strftime(
                    "%Y-%m-%d_%H.%M.%S"))
                shutil.copyfile(tof_in_file, new_file)
                back_up_msg = "Backed up old tof.in file to {0}".format(
                    os.path.realpath(new_file))
                logging.getLogger(self.name).info(back_up_msg)
            except:
                import traceback
                err_file = sys.exc_info()[2].tb_frame.f_code.co_filename
                str_err = ", ".join([sys.exc_info()[0].__name__ + ": " +
                                     traceback._some_str(sys.exc_info()[1]),
                                     err_file, str(sys.exc_info()[2].tb_lineno)]
                                    )
                error_msg = "Unexpected error when generating tof.in: {0}". \
                    format(str_err)
                logging.getLogger(self.name).error(error_msg)
            # Write new settings to the file.
            with open(tof_in_file, "wt+") as fp:
                fp.write(tof_in)
            str_logmsg = "Generated tof.in with params> {0}". \
                format(tof_in.replace("\n", "; "))
            logging.getLogger(self.name).info(str_logmsg)
>>>>>>> e58a1067
<|MERGE_RESOLUTION|>--- conflicted
+++ resolved
@@ -1,4 +1,3 @@
-<<<<<<< HEAD
 # coding=utf-8
 """
 Created on 15.3.2013
@@ -287,22 +286,6 @@
         measurement_settings_modification_time = \
             obj_measurement["general"]["modification_time_unix"]
 
-        ion = Element.from_string(obj_measurement["beam"]["ion"])
-        energy = obj_measurement["beam"]["energy"]
-        energy_distribution = obj_measurement["beam"]["energy_distribution"]
-        beam_charge = obj_measurement["beam"]["charge"]
-
-        spot_size = tuple(obj_measurement["beam"]["spot_size"])
-        divergence = obj_measurement["beam"]["divergence"]
-        profile = obj_measurement["beam"]["profile"]
-        fluence = obj_measurement["run"]["fluence"]
-        current = obj_measurement["run"]["current"]
-        run_charge = obj_measurement["run"]["charge"]
-        run_time = obj_measurement["run"]["time"]
-
-        detector_theta = obj_measurement["geometry"]["detector_theta"]
-        target_theta = obj_measurement["geometry"]["target_theta"]
-
         profile_name = obj_profile["general"]["name"]
         profile_description = obj_profile["general"]["description"]
         profile_modification_time = obj_profile["general"][
@@ -327,20 +310,10 @@
             obj_profile["composition_changes"]["number_of_splits"]
         normalization = obj_profile["composition_changes"]["normalization"]
 
-        beam = Beam(ion, energy, beam_charge, energy_distribution, spot_size,
-                    divergence, profile)
-        run = Run(beam, fluence, current, run_charge, run_time)
-
-        detector = request.default_detector
-        detector.detector_theta = detector_theta
-
-        target = request.default_target
-        target.target_theta = target_theta
-
         return cls(request=request, name=name, description=description,
                    modification_time=modification_time,
-                   run=run, detector=detector,
-                   target=target, profile_name=profile_name,
+                   run=None, detector=None,
+                   target=Target(), profile_name=profile_name,
                    profile_description=profile_description,
                    profile_modification_time=profile_modification_time,
                    number_of_depth_steps=number_of_depth_steps,
@@ -354,7 +327,8 @@
                    reference_density=reference_density,
                    measurement_setting_file_name=measurement_settings_name,
                    measurement_setting_file_description
-                   =measurement_settings_description)
+                   =measurement_settings_description
+                   )
 
     def measurement_to_file(self, measurement_file_path):
         if os.path.exists(measurement_file_path):
@@ -369,7 +343,7 @@
         obj_measurement["general"]["description"] = \
             self.measurement_setting_file_description
         obj_measurement["general"]["modification_time"] = \
-            time.strftime("%c %z %Z", time.localtime(time.time()))
+            str(datetime.datetime.fromtimestamp(time.time()))
         obj_measurement["general"]["modification_time_unix"] = time.time()
 
         with open(measurement_file_path, "w") as file:
@@ -462,6 +436,12 @@
         self.color_scheme = "Default color"
 
     def __make_directories(self, directory):
+        """
+        Make directories.
+
+        Args:
+            directory: Directory to be made under measurement.
+        """
         new_dir = os.path.join(self.directory, directory)
         if not os.path.exists(new_dir):
             os.makedirs(new_dir)
@@ -951,7 +931,7 @@
 
         # Combine strings
         measurement = str_beam + str_energy + str_detector + str_target + \
-                      str_toflen + str_carbon + str_density
+            str_toflen + str_carbon + str_density
         calibration = "TOF calibration: {0} {1}\n".format(
             detector.tof_slope,
             detector.tof_offset)
@@ -962,7 +942,7 @@
                        str_depthscale
 
         tof_in = measurement + calibration + anglecalib + depthprofile + \
-                 str_cross + str_num_iterations + str_eff_dir
+            str_cross + str_num_iterations + str_eff_dir
 
         # Get md5 of file and new settings
         md5 = hashlib.md5()
@@ -999,917 +979,4 @@
                 fp.write(tof_in)
             str_logmsg = "Generated tof.in with params> {0}". \
                 format(tof_in.replace("\n", "; "))
-            logging.getLogger(self.name).info(str_logmsg)
-=======
-# coding=utf-8
-"""
-Created on 15.3.2013
-Updated on 13.5.2018
-
-Potku is a graphical user interface for analyzation and
-visualization of measurement data collected from a ToF-ERD
-telescope. For physics calculations Potku uses external
-analyzation components.
-Copyright (C) Jarkko Aalto, Timo Konu, Samuli Kärkkäinen, Samuli Rahkonen and
-Miika Raunio
-
-This program is free software; you can redistribute it and/or
-modify it under the terms of the GNU General Public License
-as published by the Free Software Foundation; either version 2
-of the License, or (at your option) any later version.
-
-This program is distributed in the hope that it will be useful,
-but WITHOUT ANY WARRANTY; without even the implied warranty of
-MERCHANTABILITY or FITNESS FOR A PARTICULAR PURPOSE.  See the
-GNU General Public License for more details.
-
-You should have received a copy of the GNU General Public License
-along with this program (file named 'LICENCE').
-"""
-import datetime
-
-from modules.element import Element
-
-__author__ = "Jarkko Aalto \n Timo Konu \n Samuli Kärkkäinen " \
-             "\n Samuli Rahkonen \n Miika Raunio \n Severi Jääskeläinen \n " \
-             "Samuel Kaiponen \n Heta Rekilä \n Sinikka Siironen"
-__version__ = "2.0"
-
-import json
-import logging
-
-import hashlib
-import os
-import shutil
-import sys
-import time
-from PyQt5 import QtCore, QtWidgets
-
-from modules.beam import Beam
-from modules.cut_file import CutFile
-from modules.general_functions import md5_for_file, rename_file
-from modules.run import Run
-from modules.selection import Selector
-from modules.settings import Settings
-from modules.target import Target
-
-
-class Measurements:
-    """ Measurements class handles multiple measurements.
-    """
-
-    def __init__(self, request):
-        """Inits measurements class.
-
-        Args:
-            request: Request class object.
-        """
-        self.request = request
-        self.measurements = {}  # Dictionary<Measurement>
-        self.measuring_unit_settings = None
-        self.default_settings = None
-        self.name_prefix = "Measurement_"
-
-    def is_empty(self):
-        """Check if there are any measurements.
-
-        Return:
-            Returns True if there are no measurements currently in the
-            measurements object.
-        """
-        return len(self.measurements) == 0
-
-    def get_key_value(self, key):
-        if key not in self.measurements:
-            return None
-        return self.measurements[key]
-
-    def add_measurement_file(self, sample, measurement_file, tab_id):
-        """Add a new file to measurements.
-
-        Args:
-            sample: The sample under which the measurement is put.
-            measurement_file: String representing file containing measurement
-                                  data.
-            tab_id: Integer representing identifier for measurement's tab.
-
-        Return:
-            Returns new measurement or None if it wasn't added
-        """
-        try:
-            measurement_filename = os.path.split(measurement_file)[1]
-            measurement_name = os.path.splitext(measurement_filename)
-            file_directory, file_name = os.path.split(measurement_file)
-
-            # Check if measurement on the same name already exists.
-            for key in sample.measurements.measurements.keys():
-                if sample.measurements.measurements[key].measurement_file \
-                        == file_name:
-                    return None
-
-            # Create new Measurement object.
-            measurement = Measurement(self.request, tab_id=tab_id,
-                                      name=measurement_name[0])
-            measurement.serial_number = sample.get_running_int_measurement()
-            # TODO Can increasing the int be handled by sample?
-            sample.increase_running_int_measurement_by_1()
-
-            # Create path for measurement directory.
-            measurement_directory = os.path.join(self.request.directory,
-                                                 sample.directory,
-                                                 measurement.name_prefix
-                                                 + "%02d" %
-                                                 measurement.serial_number +
-                                                 "-" + measurement.name)
-
-            # Create path for measurement file used by the program and create
-            # folder structure.
-            new_measurement_file = os.path.join(measurement_directory,
-                                                "Data", measurement_filename)
-            measurement.create_folder_structure(measurement_directory,
-                                                new_measurement_file)
-            if file_directory != os.path.join(measurement.directory,
-                                              measurement.directory_data) and \
-                    file_directory:
-                measurement.copy_file_into_measurement(measurement_file)
-
-            # Add Measurement to  Measurements.
-            sample.measurements.measurements[tab_id] = measurement
-            self.request.samples.measurements.measurements[tab_id] = measurement
-        except:
-            log = "Something went wrong while adding a new measurement."
-            logging.getLogger("request").critical(log)
-        return measurement
-
-    def remove_obj(self, removed_obj):
-        """Removes given measurement.
-        """
-        self.measurements.pop(removed_obj.tab_id)
-
-    def remove_by_tab_id(self, tab_id):
-        """Removes measurement from measurements by tab id
-        
-        Args:
-            tab_id: Integer representing tab identifier.
-        """
-
-        def remove_key(d, key):
-            r = dict(d)
-            del r[key]
-            return r
-
-        self.measurements = remove_key(self.measurements, tab_id)
-
-
-class Measurement:
-    """Measurement class to handle one measurement data.
-    """
-
-    # __slots__ = "request", "tab_id", "name", "description",\
-    #             "modification_time", "run", "detector", "target", \
-    #             "profile_name", "profile_description", \
-    #             "profile_modification_time", "reference_density", \
-    #             "number_of_depth_steps", "depth_step_for_stopping",\
-    #             "depth_step_for_output", "depth_for_concentration_from", \
-    #             "depth_for_concentration_to", "channel_width", \
-    #             "reference_cut", "number_of_splits", "normalization"
-
-    def __init__(self, request, tab_id=-1, name="Default",
-                 description="This a default measurement.",
-                 modification_time=time.time(), run=None, detector=None,
-                 target=Target(), profile_name="Default",
-                 profile_description="This is a default profile setting file.",
-                 profile_modification_time=time.time(),
-                 reference_density=3.5, number_of_depth_steps=40,
-                 depth_step_for_stopping=50, depth_step_for_output=50,
-                 depth_for_concentration_from=800,
-                 depth_for_concentration_to=1500, channel_width=0.1,
-                 reference_cut="", number_of_splits=10, normalization="first",
-                 measurement_setting_file_name="Default",
-                 measurement_setting_file_description=
-                 "This a default measurement setting file."
-                 ):
-        """Initializes a measurement.
-
-        Args:
-            request: Request class object.
-        """
-        # TODO: Add missing attributes listed in class definition.
-        self.tab_id = tab_id
-
-        self.request = request  # To which request be belong to
-        self.name = name
-        self.description = description
-        self.modification_time = modification_time
-
-        self.run = run
-        self.detector = detector
-        self.target = target
-
-        self.measurement_setting_file_name = measurement_setting_file_name
-        self.measurement_setting_file_description = \
-            measurement_setting_file_description
-
-        self.profile_name = profile_name
-        self.profile_description = profile_description
-        self.profile_modification_time = profile_modification_time
-        self.reference_density = reference_density
-        self.number_of_depth_steps = number_of_depth_steps
-        self.depth_step_for_stopping = depth_step_for_stopping
-        self.depth_step_for_output = depth_step_for_output
-        self.depth_for_concentration_from = depth_for_concentration_from
-        self.depth_for_concentration_to = depth_for_concentration_to
-        self.channel_width = channel_width
-        self.reference_cut = reference_cut
-        self.number_of_splits = number_of_splits
-        self.normalization = normalization
-
-        self.data = []
-
-        # Main window's statusbar TODO: Remove GUI stuff.
-        self.statusbar = self.request.statusbar
-
-        # Which color scheme is selected by default
-        self.color_scheme = "Default color"
-
-        self.measurement_file = None
-        self.name_prefix = "Measurement_"
-        self.serial_number = 0
-        self.directory = request.default_folder
-        self.directory_cuts = None
-        self.directory_composition_changes = None
-        self.directory_depth_profiles = None
-        self.directory_energy_spectra = None
-        self.directory_data = None
-
-        self.__request_settings = None
-        self.measurement_settings = None
-        self.selector = None
-
-        self.errorlog = None
-        self.defaultlog = None
-
-    @classmethod
-    def from_file(cls, measurement_file_path, profile_file_path, request):
-
-        obj_measurement = json.load(open(measurement_file_path))
-        obj_profile = json.load(open(profile_file_path))
-
-        name = obj_measurement["general"]["name"]
-        description = obj_measurement["general"]["description"]
-        modification_time = obj_measurement["general"]["modification_time_unix"]
-
-        profile_name = obj_profile["general"]["name"]
-        profile_description = obj_profile["general"]["description"]
-        profile_modification_time = obj_profile["general"][
-            "modification_time_unix"]
-
-        reference_density = obj_profile["depth_profiles"]["reference_density"]
-        number_of_depth_steps = \
-            obj_profile["depth_profiles"]["number_of_depth_steps"]
-        depth_step_for_stopping = \
-            obj_profile["depth_profiles"]["depth_step_for_stopping"]
-        depth_step_for_output = \
-            obj_profile["depth_profiles"]["depth_step_for_output"]
-        depth_for_concentration_from = \
-            obj_profile["depth_profiles"]["depth_for_concentration_from"]
-        depth_for_concentration_to = \
-            obj_profile["depth_profiles"]["depth_for_concentration_to"]
-
-        channel_width = obj_profile["energy_spectra"]["channel_width"]
-
-        reference_cut = obj_profile["composition_changes"]["reference_cut"]
-        number_of_splits = \
-            obj_profile["composition_changes"]["number_of_splits"]
-        normalization = obj_profile["composition_changes"]["normalization"]
-
-        return cls(request=request, name=name, description=description,
-                   modification_time=modification_time,
-                   run=None, detector=None,
-                   target=Target(), profile_name=profile_name,
-                   profile_description=profile_description,
-                   profile_modification_time=profile_modification_time,
-                   number_of_depth_steps=number_of_depth_steps,
-                   depth_step_for_stopping=depth_step_for_stopping,
-                   depth_step_for_output=depth_step_for_output,
-                   depth_for_concentration_from=depth_for_concentration_from,
-                   depth_for_concentration_to=depth_for_concentration_to,
-                   channel_width=channel_width, reference_cut=reference_cut,
-                   number_of_splits=number_of_splits,
-                   normalization=normalization,
-                   reference_density=reference_density)
-
-    def to_file(self, measurement_file_path, profile_file_path):
-        """
-        Save all Measurement parameters into files.
-
-        Args:
-            measurement_file_path: Path to .measurement file.
-            profile_file_path: Path to -profile file.
-        """
-        obj_measurement = {}
-        obj_profile = {}
-
-        obj_measurement["general"] = {}
-        obj_measurement["beam"] = {}
-        obj_measurement["run"] = {}
-        obj_measurement["geometry"] = {}
-        obj_profile["general"] = {}
-        obj_profile["depth_profiles"] = {}
-        obj_profile["energy_spectra"] = {}
-        obj_profile["composition_changes"] = {}
-
-        obj_measurement["general"]["name"] = self.measurement_setting_file_name
-        obj_measurement["general"]["description"] = \
-            self.measurement_setting_file_description
-        obj_measurement["general"]["modification_time"] = \
-            str(datetime.datetime.fromtimestamp(time.time()))
-        obj_measurement["general"]["modification_time_unix"] = time.time()
-
-        obj_profile["general"]["name"] = self.profile_name
-        obj_profile["general"]["description"] = \
-            self.profile_description
-        obj_profile["general"]["modification_time"] = str(
-            datetime.datetime.fromtimestamp(time.time()))
-        obj_profile["general"]["modification_time_unix"] = \
-            self.profile_modification_time
-
-        obj_profile["depth_profiles"]["reference_density"] = \
-            self.reference_density
-        obj_profile["depth_profiles"]["number_of_depth_steps"] = \
-            self.number_of_depth_steps
-        obj_profile["depth_profiles"]["depth_step_for_stopping"] = \
-            self.depth_step_for_stopping
-        obj_profile["depth_profiles"]["depth_step_for_output"] = \
-            self.depth_step_for_output
-        obj_profile["depth_profiles"]["depth_for_concentration_from"] = \
-            self.depth_for_concentration_from
-        obj_profile["depth_profiles"]["depth_for_concentration_to"] = \
-            self.depth_for_concentration_to
-        obj_profile["energy_spectra"]["channel_width"] = self.channel_width
-        obj_profile["composition_changes"]["reference_cut"] = self.reference_cut
-        obj_profile["composition_changes"]["number_of_splits"] = \
-            self.number_of_splits
-        obj_profile["composition_changes"]["normalization"] = self.normalization
-
-        with open(measurement_file_path, "w") as file:
-            json.dump(obj_measurement, file, indent=4)
-
-        with open(profile_file_path, "w") as file:
-            json.dump(obj_profile, file, indent=4)
-
-    def create_folder_structure(self, measurement_folder, measurement_file):
-        """ Creates folder structure for the measurement.
-
-        Args:
-            measurement_folder: Path of the measurement folder.
-            measurement_file: Path of the measurement file. (under Data)
-        """
-        measurement_data_folder, measurement_name = \
-            os.path.split(measurement_file)
-        self.measurement_file = measurement_name  # With extension
-
-        self.directory = measurement_folder
-        self.directory_data = "Data"
-        self.directory_cuts = os.path.join(self.directory_data, "Cuts")
-        self.directory_composition_changes = os.path.join("Composition_changes")
-        self.directory_depth_profiles = os.path.join("Depth_profiles")
-        self.directory_energy_spectra = os.path.join("Energy spectra")
-
-        self.__make_directories(self.directory)
-        self.__make_directories(self.directory_data)
-        self.__make_directories(self.directory_cuts)
-        self.__make_directories(self.directory_composition_changes)
-        self.__make_directories(self.directory_depth_profiles)
-        self.__make_directories(self.directory_energy_spectra)
-
-        self.set_loggers()
-
-        # The settings that come from the request
-        self.__request_settings = self.request.settings
-        # The settings that are individually set for this measurement
-        self.measurement_settings = Settings(self.directory,
-                                             self.__request_settings)
-
-        element_colors = self.request.global_settings.get_element_colors()
-        self.selector = Selector(self, element_colors)
-
-        # Which color scheme is selected by default
-        self.color_scheme = "Default color"
-
-    def __make_directories(self, directory):
-        """
-        Make directories.
-
-        Args:
-            directory: Directory to be made under measurement.
-        """
-        new_dir = os.path.join(self.directory, directory)
-        if not os.path.exists(new_dir):
-            os.makedirs(new_dir)
-            log = "Created a directory {0}.".format(new_dir)
-            logging.getLogger("request").info(log)
-
-    def copy_file_into_measurement(self, file_path):
-        """
-         Copies the given file into the measurement's data folder
-
-        Args:
-            file_path: The file that needs to be copied.
-        """
-        file_name = os.path.basename(file_path)
-        new_path = os.path.join(self.directory, self.directory_data, file_name)
-        shutil.copyfile(file_path, new_path)
-
-    def load_data(self):
-        """Loads measurement data from filepath
-        """
-        # import cProfile, pstats
-        # pr = cProfile.Profile()
-        # pr.enable()
-        n = 0
-        try:
-            extension = os.path.splitext(self.measurement_file)[1]
-            extension = extension.lower()
-            if extension == ".asc":
-                file_to_open = os.path.join(self.directory,
-                                            self.directory_data,
-                                            self.name + extension)
-                with open(file_to_open, "r") as fp:
-                    for line in fp:
-                        n += 1  # Event number
-                        # TODO: Figure good way to split into columns.
-                        # REGEX too slow.
-                        split = line.split()
-                        split_len = len(split)
-                        if split_len == 2:  # At least two columns
-                            self.data.append([int(split[0]), int(split[1]), n])
-                        if split_len == 3:
-                            self.data.append([int(split[0]), int(split[1]),
-                                              int(split[2]), n])
-            self.selector.measurement = self
-        except IOError as e:
-            error_log = "Error while loading the {0} {1}. {2}".format(
-                "measurement date for the measurement",
-                self.name,
-                "The error was:")
-            error_log_2 = "I/O error ({0}): {1}".format(e.errno, e.strerror)
-            logging.getLogger('request').error(error_log)
-            logging.getLogger('request').error(error_log_2)
-        except Exception as e:
-            error_log = "Unexpected error: [{0}] {1}".format(e.errno,
-                                                             e.strerror)
-            logging.getLogger('request').error(error_log)
-        # pr.disable()
-        # ps = pstats.Stats(pr)
-        # ps.sort_stats("time")
-        # ps.print_stats(10)
-
-    def rename_data_file(self, new_name=None):
-        """Renames the measurement data file.
-        """
-        if new_name is None:
-            return
-        rename_file(os.path.join(self.directory, self.directory_data,
-                                 self.measurement_file), new_name + ".asc")
-        self.measurement_file = new_name + ".asc"
-
-    def set_loggers(self):
-        """Sets the loggers for this specified measurement.
-
-        The logs will be displayed in the measurements folder.
-        After this, the measurement logger can be called from anywhere of the
-        program, using logging.getLogger([measurement_name]).
-        """
-
-        # Initializes the logger for this measurement.
-        logger = logging.getLogger(self.name)
-        logger.setLevel(logging.DEBUG)
-
-        # Adds two loghandlers. The other one will be used to log info (and up)
-        # messages to a default.log file. The other one will log errors and
-        # criticals to the errors.log file.
-        self.defaultlog = logging.FileHandler(os.path.join(self.directory,
-                                                           'default.log'))
-        self.defaultlog.setLevel(logging.INFO)
-        self.errorlog = logging.FileHandler(os.path.join(self.directory,
-                                                         'errors.log'))
-        self.errorlog.setLevel(logging.ERROR)
-
-        # Set the formatter which will be used to log messages. Here you can
-        # edit the format so it will be deprived to all log messages.
-        defaultformat = logging.Formatter(
-            '%(asctime)s - %(levelname)s - %(message)s',
-            datefmt='%Y-%m-%d %H:%M:%S')
-
-        requestlog = logging.FileHandler(os.path.join(self.request.directory,
-                                                      'request.log'))
-        requestlogformat = logging.Formatter(
-            '%(asctime)s - %(levelname)s - [Measurement : '
-            '%(name)s] - %(message)s', datefmt='%Y-%m-%d %H:%M:%S')
-
-        # Set the formatters to the logs.
-        requestlog.setFormatter(requestlogformat)
-        self.defaultlog.setFormatter(defaultformat)
-        self.errorlog.setFormatter(defaultformat)
-
-        # Add handlers to this measurement's logger.
-        logger.addHandler(self.defaultlog)
-        logger.addHandler(self.errorlog)
-        logger.addHandler(requestlog)
-
-    def remove_and_close_log(self, log_filehandler):
-        """Closes the log file and removes it from the logger.
-        
-        Args:
-            log_filehandler: Log's filehandler.
-        """
-        logging.getLogger(self.name).removeHandler(log_filehandler)
-        log_filehandler.flush()
-        log_filehandler.close()
-
-    def set_axes(self, axes):
-        """ Set axes information to selector within measurement.
-        
-        Sets axes information to selector to add selection points. Since 
-        previously when creating measurement old selection could not be checked. 
-        Now is time to check for it, while data is still "loading".
-        
-        Args:
-            axes: Matplotlib FigureCanvas's subplot
-        """
-        self.selector.axes = axes
-        # We've set axes information, check for old selection.
-        self.__check_for_old_selection()
-
-    def __check_for_old_selection(self):
-        """ Use old selection file_path if exists.
-        """
-        try:
-            selection_file = os.path.join(self.directory, self.directory_data,
-                                          "{0}.selections".format(self.name))
-            with open(selection_file):
-                self.load_selection(selection_file)
-        except:
-            # TODO: Is it necessary to inform user with this?
-            log_msg = "There was no old selection file to add to this request."
-            logging.getLogger(self.name).info(log_msg)
-
-    def add_point(self, point, canvas):
-        """ Add point into selection or create new selection if first or all
-        closed.
-        
-        Args:
-            point: Point (x, y) to be added to selection.
-            canvas: matplotlib's FigureCanvas where selections are drawn.
-
-        Return:
-            1: When point closes open selection and allows new selection to
-                be made.
-            0: When point was added to open selection.
-            -1: When new selection is not allowed and there are no selections.
-        """
-        flag = self.selector.add_point(point, canvas)
-        if flag >= 0:
-            self.selector.update_axes_limits()
-        return flag
-
-    def undo_point(self):
-        """Undo last point in open selection.
-             
-        Undo last point in open (last) selection. If there are no selections, 
-        do nothing.
-        """
-        return self.selector.undo_point()
-
-    def purge_selection(self):
-        """ Purges (removes) all open selections and allows new selection to be
-        made.
-        """
-        self.selector.purge()
-
-    def remove_all(self):
-        """ Remove all selections in selector.
-        """
-        self.selector.remove_all()
-
-    def draw_selection(self):
-        """ Draw all selections in measurement.
-        """
-        self.selector.draw()
-
-    def end_open_selection(self, canvas):
-        """ End last open selection.
-        
-        Ends last open selection. If selection is open, it will show dialog to 
-        select element information and draws into canvas before opening the
-        dialog.
-        
-        Args:
-            canvas: Matplotlib's FigureCanvas
-
-        Return:
-            1: If selection closed
-            0: Otherwise
-        """
-        return self.selector.end_open_selection(canvas)
-
-    def selection_select(self, cursorpoint, highlight=True):
-        """ Select a selection based on point.
-        
-        Args:
-            cursorpoint: Point (x, y) which is clicked on the graph to select
-                         selection.
-            highlight: Boolean to determine whether to highlight just this 
-                       selection.
-
-        Return:
-            1: If point is within selection.
-            0: If point is not within selection.
-        """
-        return self.selector.select(cursorpoint, highlight)
-
-    def selection_count(self):
-        """ Get count of selections.
-        
-        Return:
-            Returns the count of selections in selector object.
-        """
-        return self.selector.count()
-
-    def reset_select(self):
-        """ Reset selection to None.
-        
-        Resets current selection to None and resets colors of all selections
-        to their default values. 
-        """
-        self.selector.reset_select()
-
-    def remove_selected(self):
-        """ Remove selection
-        
-        Removes currently selected selection.
-        """
-        self.selector.remove_selected()
-
-    # TODO: UI stuff here. Something should be in the widgets...?
-    def save_cuts(self):
-        """ Save cut files
-        
-        Saves data points within selections into cut files.
-        """
-        if self.selector.is_empty():
-            return 0
-        if not os.path.exists(os.path.join(self.directory,
-                                           self.directory_cuts)):
-            self.__make_directories(self.directory_cuts)
-
-        progress_bar = QtWidgets.QProgressBar()
-        self.statusbar.addWidget(progress_bar, 1)
-        progress_bar.show()
-        QtCore.QCoreApplication.processEvents(QtCore.QEventLoop.AllEvents)
-        # Mac requires event processing to show progress bar and its
-        # process.
-
-        starttime = time.time()
-
-        self.__remove_old_cut_files()
-
-        # Initializes the list size to match the number of selections.
-        points_in_selection = [[] for unused_i in range(self.selector.count())]
-
-        # Go through all points in measurement data
-        data_count = len(self.data)
-        for n in range(data_count):  # while n < data_count: 
-            if n % 5000 == 0:
-                # Do not always update UI to make it faster.
-                progress_bar.setValue((n / data_count) * 90)
-                QtCore.QCoreApplication.processEvents(
-                    QtCore.QEventLoop.AllEvents)
-                # Mac requires event processing to show progress bar and its
-                # process.
-            point = self.data[n]
-            # Check if point is within selectors' limits for faster processing.
-            if not self.selector.axes_limits.is_inside(point):
-                continue
-
-            dirtyinteger = 0  # Lazyway
-            for selection in self.selector.selections:
-                if selection.point_inside(point):
-                    points_in_selection[dirtyinteger].append(point)
-                dirtyinteger += 1
-
-        # Save all found data points into appropriate element cut files
-        # Firstly clear old cut files so those won't be accidentally
-        # left there.
-
-        dirtyinteger = 0  # Increases with for, for each selection
-        content_lenght = len(points_in_selection)
-        for points in points_in_selection:
-            if points:  # If not empty selection -> save
-                selection = self.selector.get_at(dirtyinteger)
-                cut_file = CutFile(os.path.join(self.directory,
-                                                self.directory_cuts))
-                cut_file.set_info(selection, points)
-                cut_file.save()
-            dirtyinteger += 1
-            progress_bar.setValue(90 + (dirtyinteger / content_lenght) * 10)
-            QtCore.QCoreApplication.processEvents(QtCore.QEventLoop.AllEvents)
-            # Mac requires event processing to show progress bar and its
-            # process.
-
-        self.statusbar.removeWidget(progress_bar)
-        progress_bar.hide()
-
-        log_msg = "Saving finished in {0} seconds.".format(time.time() -
-                                                           starttime)
-        logging.getLogger(self.name).info(log_msg)
-
-    def __remove_old_cut_files(self):
-        self.__unlink_files(os.path.join(self.directory, self.directory_cuts))
-        if not os.path.exists(os.path.join(self.directory,
-                                           self.directory_composition_changes)):
-            self.__make_directories(self.directory_composition_changes)
-        self.__unlink_files(os.path.join(self.directory,
-                                         self.directory_composition_changes))
-
-    def __unlink_files(self, directory):
-        for the_file in os.listdir(directory):
-            file_path = os.path.join(directory, the_file)
-            try:
-                if os.path.isfile(file_path):
-                    os.unlink(file_path)
-            except Exception:
-                log_msg = "Failed to remove the old cut files."
-                logging.getLogger(self.name).error(log_msg)
-
-    def get_cut_files(self):
-        """ Get cut files from a measurement.
-        
-        Return:
-            Returns a list of cut files in measurement.
-        """
-        cuts = [f for f in os.listdir(os.path.join(self.directory,
-                                                   self.directory_cuts))
-                if os.path.isfile(os.path.join(self.directory,
-                                               self.directory_cuts, f))]
-        elemloss = [f for f in os.listdir(os.path.join(
-            self.directory, self.directory_composition_changes))
-                    if os.path.isfile(os.path.join(
-                self.directory, self.directory_composition_changes, f))]
-        return cuts, elemloss
-
-    def fill_cuts_treewidget(self, treewidget, use_elemloss=False,
-                             checked_files=[]):
-        """ Fill QTreeWidget with cut files.
-        
-        Args:
-            treewidget: A QtGui.QTreeWidget, where cut files are added to.
-            use_elemloss: A boolean representing whether to add elemental
-                          losses.
-            checked_files: A list of previously checked files.
-        """
-        treewidget.clear()
-        cuts, cuts_elemloss = self.get_cut_files()
-        for cut in cuts:
-            item = QtWidgets.QTreeWidgetItem([cut])
-            item.directory = os.path.join(self.directory, self.directory_cuts)
-            item.file_name = cut
-            if not checked_files or item.file_name in checked_files:
-                item.setCheckState(0, QtCore.Qt.Checked)
-            else:
-                item.setCheckState(0, QtCore.Qt.Unchecked)
-            treewidget.addTopLevelItem(item)
-        if use_elemloss and cuts_elemloss:
-            elem_root = QtWidgets.QTreeWidgetItem(["Elemental Losses"])
-            for elemloss in cuts_elemloss:
-                item = QtWidgets.QTreeWidgetItem([elemloss])
-                item.directory = os.path.join(
-                    self.directory, self.directory_composition_changes)
-                item.file_name = elemloss
-                if item.file_name in checked_files:
-                    item.setCheckState(0, QtCore.Qt.Checked)
-                else:
-                    item.setCheckState(0, QtCore.Qt.Unchecked)
-                elem_root.addChild(item)
-            treewidget.addTopLevelItem(elem_root)
-
-    def load_selection(self, filename):
-        """ Load selections from a file_path.
-        
-        Removes all current selections and loads selections from given filename.
-        
-        Args:
-            filename: String representing (full) directory to selection
-            file_path.
-        """
-        self.selector.load(filename)
-
-    def generate_tof_in(self):
-        """ Generate tof.in file for external programs.
-        
-        Generates tof.in file for measurement to be used in external programs 
-        (tof_list, erd_depth).
-        """
-        tof_in_directory = os.path.join(os.path.realpath(os.path.curdir),
-                                        "external",
-                                        "Potku-bin")
-        tof_in_file = os.path.join(tof_in_directory, "tof.in")
-
-        # Get settings 
-        use_settings = self.measurement_settings.get_measurement_settings()
-        global_settings = self.request.global_settings
-
-        # Measurement settings
-        str_beam = "Beam: {0}\n".format(
-            use_settings.measuring_unit_settings.element)
-        str_energy = "Energy: {0}\n".format(
-            use_settings.measuring_unit_settings.energy)
-        str_detector = "Detector angle: {0}\n".format(
-            use_settings.measuring_unit_settings.detector_angle)
-        str_target = "Target angle: {0}\n".format(
-            use_settings.measuring_unit_settings.target_angle)
-        str_toflen = "Toflen: {0}\n".format(
-            use_settings.measuring_unit_settings.time_of_flight_lenght)
-        str_carbon = "Carbon foil thickness: {0}\n".format(
-            use_settings.measuring_unit_settings.carbon_foil_thickness)
-        str_density = "Target density: {0}\n".format(
-            use_settings.measuring_unit_settings.target_density)
-
-        # Depth Profile settings
-        str_depthnumber = "Number of depth steps: {0}\n".format(
-            use_settings.depth_profile_settings.number_of_depth_steps)
-        str_depthstop = "Depth step for stopping: {0}\n".format(
-            use_settings.depth_profile_settings.depth_step_for_stopping)
-        str_depthout = "Depth step for output: {0}\n".format(
-            use_settings.depth_profile_settings.depth_step_for_output)
-        str_depthscale = "Depths for concentration scaling: {0} {1}\n".format(
-            use_settings.depth_profile_settings.depths_for_concentration_from,
-            use_settings.depth_profile_settings.depths_for_concentration_to)
-
-        # Cross section
-        flag_cross = global_settings.get_cross_sections()
-        str_cross = "Cross section: {0}\n".format(flag_cross)
-        # Cross Sections: 1=Rutherford, 2=L'Ecuyer, 3=Andersen
-
-        str_num_iterations = "Number of iterations: {0}\n".format(
-            global_settings.get_num_iterations())
-
-        # Efficiency directory
-        # TODO Efficiency directory should be measurement's detector's
-        # directory and not request's.
-        eff_directory = self.request.detector.efficiency_directory
-        str_eff_dir = "Efficiency directory: {0}".format(eff_directory)
-
-        # Combine strings
-        measurement = str_beam + str_energy + str_detector + str_target + \
-            str_toflen + str_carbon + str_density
-        calibration = "TOF calibration: {0} {1}\n".format(
-            use_settings.calibration_settings.slope,
-            use_settings.calibration_settings.offset)
-        anglecalib = "Angle calibration: {0} {1}\n".format(
-            use_settings.calibration_settings.angleslope,
-            use_settings.calibration_settings.angleoffset)
-        depthprofile = str_depthnumber + str_depthstop + str_depthout + \
-                       str_depthscale
-
-        tof_in = measurement + calibration + anglecalib + depthprofile + \
-            str_cross + str_num_iterations + str_eff_dir
-
-        # Get md5 of file and new settings
-        md5 = hashlib.md5()
-        md5.update(tof_in.encode('utf8'))
-        digest = md5.digest()
-        digest_file = None
-        if os.path.isfile(tof_in_file):
-            f = open(tof_in_file, 'r')
-            digest_file = md5_for_file(f)
-            f.close()
-
-        # If different back up old tof.in and generate a new one.
-        if digest_file != digest:
-            # Try to back up old file.
-            try:
-                new_file = "{0}_{1}.bak".format(tof_in_file, time.strftime(
-                    "%Y-%m-%d_%H.%M.%S"))
-                shutil.copyfile(tof_in_file, new_file)
-                back_up_msg = "Backed up old tof.in file to {0}".format(
-                    os.path.realpath(new_file))
-                logging.getLogger(self.name).info(back_up_msg)
-            except:
-                import traceback
-                err_file = sys.exc_info()[2].tb_frame.f_code.co_filename
-                str_err = ", ".join([sys.exc_info()[0].__name__ + ": " +
-                                     traceback._some_str(sys.exc_info()[1]),
-                                     err_file, str(sys.exc_info()[2].tb_lineno)]
-                                    )
-                error_msg = "Unexpected error when generating tof.in: {0}". \
-                    format(str_err)
-                logging.getLogger(self.name).error(error_msg)
-            # Write new settings to the file.
-            with open(tof_in_file, "wt+") as fp:
-                fp.write(tof_in)
-            str_logmsg = "Generated tof.in with params> {0}". \
-                format(tof_in.replace("\n", "; "))
-            logging.getLogger(self.name).info(str_logmsg)
->>>>>>> e58a1067
+            logging.getLogger(self.name).info(str_logmsg)