--- conflicted
+++ resolved
@@ -11,11 +11,8 @@
 Shapely = "==1.7.1"
 wheel = "*"
 rx = "*"
-<<<<<<< HEAD
 Pillow = "*"
-=======
 hypothesis = "*"
->>>>>>> 20ce33e5
 
 [dev-packages]
 pypiwin32 = {sys_platform = "== 'win32'"}
