# coding=utf-8
"""
Created on 19.3.2013
Updated on 3.5.2018

Potku is a graphical user interface for analyzation and
visualization of measurement data collected from a ToF-ERD
telescope. For physics calculations Potku uses external
analyzation components.
Copyright (C) Jarkko Aalto, Timo Konu, Samuli Kärkkäinen, Samuli Rahkonen and
Miika Raunio

This program is free software; you can redistribute it and/or
modify it under the terms of the GNU General Public License
as published by the Free Software Foundation; either version 2
of the License, or (at your option) any later version.

This program is distributed in the hope that it will be useful,
but WITHOUT ANY WARRANTY; without even the implied warranty of
MERCHANTABILITY or FITNESS FOR A PARTICULAR PURPOSE.  See the
GNU General Public License for more details.

You should have received a copy of the GNU General Public License
along with this program (file named 'LICENCE').

Dialog for the request settings
"""

__author__ = "Jarkko Aalto \n Timo Konu \n Samuli Kärkkäinen " \
             "\n Samuli Rahkonen \n Miika Raunio \n Severi Jääskeläinen \n " \
             "Samuel Kaiponen \n Heta Rekilä \n Sinikka Siironen"
__version__ = "2.0"

import os
from PyQt5 import QtCore, QtGui, uic, QtWidgets
from PyQt5.QtWidgets import QDesktopWidget, QApplication

import modules.masses as masses
from dialogs.element_selection import ElementSelectionDialog
from dialogs.measurement.calibration import CalibrationDialog
from dialogs.simulation.foil import FoilDialog
from modules.calibration_parameters import CalibrationParameters
from modules.depth_profile_settings import DepthProfileSettings
from modules.element import Element
from modules.foil import CircularFoil
from modules.general_functions import open_file_dialog
from modules.general_functions import save_file_dialog
from modules.input_validator import InputValidator
from modules.measurement import MeasurementProfile
from modules.measuring_settings import MeasuringSettings
from widgets.depth_profile_settings import DepthProfileSettingsWidget
from widgets.detector_settings import DetectorSettingsWidget
from widgets.foil import FoilWidget
from widgets.measurement.settings import MeasurementSettingsWidget
from widgets.simulation.settings import SimulationSettingsWidget


class RequestSettingsDialog(QtWidgets.QDialog):

    def __init__(self, request, icon_manager):
        """Constructor for the program

        Args:
            request: Request class object.
        """
        super().__init__()
        self.ui = uic.loadUi(os.path.join("ui_files",
                                          "ui_measuring_settings.ui"), self)
        self.setAttribute(QtCore.Qt.WA_DeleteOnClose)
        screen_geometry = QDesktopWidget \
            .availableGeometry(QApplication.desktop())
        self.resize(self.geometry().width(),
                    screen_geometry.size().height() * 0.8)

        self.request = request
        self.settings = request.settings
        self.icon_manager = icon_manager

        # Creates object that loads and holds all the measuring data
        self.measuring_unit_settings = self.settings.measuring_unit_settings
        self.calibration_settings = self.settings.calibration_settings
        self.depth_profile_settings = self.settings.depth_profile_settings

        # Connect buttons.
        self.ui.OKButton.clicked.connect(self.update_and_close_settings)
        self.ui.applyButton.clicked.connect(self.update_settings)
        self.ui.cancelButton.clicked.connect(self.close)
        double_validator = InputValidator()
        positive_double_validator = InputValidator(bottom=0)

        # Add measurement settings view to the settings view
        self.measurement_settings_widget = MeasurementSettingsWidget()
        self.ui.tabs.addTab(self.measurement_settings_widget, "Measurement")

        if self.measuring_unit_settings.element:
            masses.load_isotopes(self.measuring_unit_settings.element.symbol,
                                 self.measurement_settings_widget.ui
                                 .isotopeComboBox,
                                 str(self.measuring_unit_settings.element
                                     .isotope))
        else:
            self.measurement_settings_widget.ui.beamIonButton.setText("Select")
            self.measurement_settings_widget.ui.isotopeComboBox.setEnabled(
                False)

        self.measurement_settings_widget.ui.loadButton.clicked \
            .connect(lambda: self.__load_file("MEASURING_UNIT_SETTINGS"))
        self.measurement_settings_widget.ui.saveButton.clicked \
            .connect(lambda: self.__save_file("MEASUREMENT_SETTINGS"))
        self.measurement_settings_widget.ui.beamIonButton.clicked.connect(
            lambda: self.__change_element(
                self.measurement_settings_widget.ui.beamIonButton,
                self.measurement_settings_widget.ui.isotopeComboBox))

        self.measurement_settings_widget.ui.energyLineEdit.setValidator(
            positive_double_validator)
        double_angle_validator = InputValidator(0, 90, 10)
        self.measurement_settings_widget.ui.detectorThetaLineEdit.setValidator(
            double_angle_validator)
        self.measurement_settings_widget.ui.targetThetaLineEdit.setValidator(
            double_angle_validator)

        self.measurement_settings_widget.ui.picture.setScaledContents(True)
        pixmap = QtGui.QPixmap(os.path.join("images", "hardwaresetup.png"))
        self.measurement_settings_widget.ui.picture.setPixmap(pixmap)

        self.show_settings()

        # Add detector settings view to the settings view
        self.detector_settings_widget = DetectorSettingsWidget()
        self.ui.tabs.addTab(self.detector_settings_widget, "Detector")

        self.detector_settings_widget.ui.saveButton.clicked \
            .connect(lambda: self.__save_file("DETECTOR_SETTINGS"))

        # Temporary foils list which holds all the information given in the
        # foil dialog
        # If user presses ok or apply, these values will be saved into
        # request's default detector
        self.tmp_foil_info = []

        # List of foil indexes that are timing foils
        self.tof_foils = []

        # Add foil widgets and foil objects
        self.detector_structure_widgets = []
        self.foils_layout = self._add_default_foils()
        self.detector_settings_widget.ui.detectorScrollAreaContents.layout() \
            .addLayout(self.foils_layout)
        self.detector_settings_widget.ui.newFoilButton.clicked.connect(
            lambda: self._add_new_foil(self.foils_layout))

        # Efficiency files
        self.detector_settings_widget.ui.efficiencyListWidget.addItems(
            self.request.default_detector.get_efficiency_files())
        self.detector_settings_widget.ui.addEfficiencyButton.clicked.connect(
            lambda: self.__add_efficiency())
        self.detector_settings_widget.ui.removeEfficiencyButton.clicked.connect(
            lambda: self.__remove_efficiency())

        # Calibration settings
        self.detector_settings_widget.ui.loadCalibrationParametersButton.\
            clicked.connect(lambda: self.__load_file("CALIBRATION_SETTINGS"))
        self.detector_settings_widget.ui.saveCalibrationParametersButton.\
            clicked.connect(lambda: self.__save_file("CALIBRATION_SETTINGS"))
        self.detector_settings_widget.ui.executeCalibrationButton.clicked.\
            connect(self.__open_calibration_dialog)
        self.detector_settings_widget.ui.executeCalibrationButton.setEnabled(
            not self.request.samples.measurements.is_empty())
        self.detector_settings_widget.ui.slopeLineEdit.setValidator(
            double_validator)
        self.detector_settings_widget.ui.offsetLineEdit.setValidator(
            double_validator)
        self.calibration_settings.show(self.detector_settings_widget)

        self.request.default_detector = self.request.default_detector.from_file(
            os.path.join(self.request.directory,
                         self.request.default_detector_folder,
                         "Default.detector"))

        # Add simulation settings view to the settings view
        self.simulation_settings_widget = SimulationSettingsWidget()
        self.ui.tabs.addTab(self.simulation_settings_widget, "Simulation")

        self.simulation_settings_widget.ui.typeOfSimulationComboBox.addItem(
            "ERD")
        self.simulation_settings_widget.ui.typeOfSimulationComboBox.addItem(
            "RBS")
        self.simulation_settings_widget.ui.saveButton.clicked \
            .connect(lambda: self.__save_file("SIMULATION_SETTINGS"))

        # Add depth profile settings view to the settings view
        self.depth_profile_settings_widget = DepthProfileSettingsWidget()
        self.ui.tabs.addTab(self.depth_profile_settings_widget, "Profile")
        self.depth_profile_settings_widget.ui.normalizationComboBox.addItem(
            "First")

        self.depth_profile_settings.show(self.depth_profile_settings_widget)

        self.depth_profile_settings_widget.ui.loadButton.clicked.connect(
            lambda: self.__load_file("DEPTH_PROFILE_SETTINGS"))
        self.depth_profile_settings_widget.ui.saveButton.clicked.connect(
            lambda: self.__save_file("DEPTH_PROFILE_SETTINGS"))

        self.depth_profile_settings_widget.ui.depthStepForStoppingLineEdit.\
            setValidator(double_validator)
        self.depth_profile_settings_widget.ui.depthStepForOutputLineEdit.\
            setValidator(double_validator)

        self.depth_profile_settings_widget.ui.\
            depthsForConcentrationScalingLineEdit_1.setValidator(
                double_validator)
        self.depth_profile_settings_widget.ui.\
            depthsForConcentrationScalingLineEdit_2.setValidator(
                double_validator)

        self.exec_()

    def _add_new_foil(self, layout):
        foil_widget = FoilWidget(self)
        new_foil = CircularFoil("Foil", layers=[])
        self.tmp_foil_info.append(new_foil)
        foil_widget.ui.foilButton.clicked.connect(
            lambda: self._open_composition_dialog())
        foil_widget.ui.timingFoilCheckBox.stateChanged.connect(
            lambda: self._check_and_add())
        foil_widget.ui.distanceEdit.setText(str(new_foil.distance))
        self.detector_structure_widgets.append(foil_widget)
        layout.addWidget(foil_widget)

        if len(self.tof_foils) >= 2:
            foil_widget.ui.timingFoilCheckBox.setEnabled(False)
        return foil_widget

    def _add_default_foils(self):
        layout = QtWidgets.QHBoxLayout()
        target = QtWidgets.QLabel("Target")
        layout.addWidget(target)
        for i in range(4):
            foil_widget = self._add_new_foil(layout)
            for index in self.request.default_detector.tof_foils:
                if index == i:
                    foil_widget.ui.timingFoilCheckBox.setChecked(True)
        return layout

    def _check_and_add(self):
        check_box = self.sender()
        for i in range(len(self.detector_structure_widgets)):
            if self.detector_structure_widgets[i].\
                    ui.timingFoilCheckBox is self.sender():
                if check_box.isChecked():
                    if self.tof_foils:
                        if self.tof_foils[0] > i:
                            self.tof_foils.insert(0, i)
                        else:
                            self.tof_foils.append(i)
                        if len(self.tof_foils) >= 2:
                            self._disable_checkboxes()
                    else:
                        self.tof_foils.append(i)
                else:
                    self.tof_foils.remove(i)
                    if 0 < len(self.tof_foils) < 2:
                        self._enable_checkboxes()
                break

    def _disable_checkboxes(self):
        for i in range(len(self.detector_structure_widgets)):
            if i not in self.tof_foils:
                widget = self.detector_structure_widgets[i]
                widget.ui.timingFoilCheckBox.setEnabled(False)

    def _enable_checkboxes(self):
        for i in range(len(self.detector_structure_widgets)):
            widget = self.detector_structure_widgets[i]
            widget.ui.timingFoilCheckBox.setEnabled(True)

    def _open_composition_dialog(self):
        foil_name = self.sender().text()
        foil_object_index = -1
        for i in range(len(self.tmp_foil_info)):
            if foil_name == self.tmp_foil_info[i].name:
                foil_object_index = i
                break
        FoilDialog(self.tmp_foil_info, foil_object_index, self.icon_manager)
        self.sender().setText(self.tmp_foil_info[foil_object_index].name)

    def __add_efficiency(self):
        """Adds efficiency file in detector's efficiency directory and
        updates settings view.
        """
        new_efficiency_file = open_file_dialog(self,
                                               self.request.default_folder,
                                               "Select efficiency file",
                                               "Efficiency File (*.eff)")
        if not new_efficiency_file:
            return
        self.request.default_detector.add_efficiency_file(new_efficiency_file)
        self.detector_settings_widget.ui.efficiencyListWidget.clear()
        self.detector_settings_widget.ui.efficiencyListWidget.addItems(
            self.request.default_detector.get_efficiency_files())

    def __remove_efficiency(self):
        """Removes efficiency file from detector's efficiency directory and
        updates settings view.
        """
<<<<<<< HEAD
        selected_efficiency_file = self.detector_settings_widget.ui.efficiencyListWidget.currentItem().text()
        self.request.default_detector.remove_efficiency_file(
            selected_efficiency_file)
=======
        selected_efficiency_file = \
            self.detector_settings_widget.ui.efficiencyListWidget.currentItem()\
                .text()
        self.request.detector.remove_efficiency_file(selected_efficiency_file)
>>>>>>> 7dfbe48a
        self.detector_settings_widget.ui.efficiencyListWidget.clear()
        self.detector_settings_widget.ui.efficiencyListWidget.addItems(
            self.request.default_detector.get_efficiency_files())

    def __open_calibration_dialog(self):
        measurements = [self.request.measurements.get_key_value(key)
                        for key in
                        self.request.samples.measurements.measurements.keys()]
        CalibrationDialog(measurements, self.settings, self)

    def show_settings(self):
        if self.request.default_measurement.ion:
            self.measurement_settings_widget.ui.beamIonButton.setText(
                self.request.default_measurement.ion.name)
            # TODO Check that the isotope is also set.
            self.measurement_settings_widget.ui.isotopeComboBox.setEnabled(True)
        else:
            self.measurement_settings_widget.ui.beamIonButton.setText("Select")
            self.measurement_settings_widget.ui.isotopeComboBox.setEnabled(
                False)

        self.measurement_settings_widget.nameLineEdit.setText(
            self.request.default_measurement.name)
        self.measurement_settings_widget.descriptionLineEdit.setPlainText(
            self.request.default_measurement.description)
        self.measurement_settings_widget.energyLineEdit.setText(
            str(self.request.default_measurement.energy))
        self.measurement_settings_widget.chargeLineEdit.setText(
            str(self.request.default_measurement.charge))
        self.measurement_settings_widget.spotSizeXLineEdit.setText(
            str(self.request.default_measurement.spot_size[0]))
        self.measurement_settings_widget.spotSizeYLineEdit.setText(
            str(self.request.default_measurement.spot_size[1]))
        self.measurement_settings_widget.divergenceLineEdit.setText(
            str(self.request.default_measurement.divergence))
        self.measurement_settings_widget.profileComboBox.setCurrentIndex(
            self.request.default_measurement.profile.value)
        self.measurement_settings_widget.energyDistLineEdit.setText(
            str(self.request.default_measurement.energy_dist))
        self.measurement_settings_widget.fluenceLineEdit.setText(
            str(self.request.default_measurement.fluence))
        self.measurement_settings_widget.currentLineEdit.setText(
            str(self.request.default_measurement.current))
        self.measurement_settings_widget.timeLineEdit.setText(
            str(self.request.default_measurement.beam_time))
        self.measurement_settings_widget.detectorThetaLineEdit.setText(
            str(self.request.default_measurement.detector_theta))
        self.measurement_settings_widget.detectorFiiLineEdit.setText(
            str(self.request.default_measurement.detector_fii))
        self.measurement_settings_widget.targetThetaLineEdit.setText(
            str(self.request.default_measurement.target_theta))
        self.measurement_settings_widget.targetFiiLineEdit.setText(
            str(self.request.default_measurement.target_fii))

    def __load_file(self, settings_type):
        """Opens file dialog and loads and shows selected ini file's values.

        Args:
            settings_type: (string) selects which settings file type will be
                           loaded.
                           Can be "MEASURING_UNIT_SETTINGS",
                           "DEPTH_PROFILE_SETTINGS" or "CALIBRATION_SETTINGS"
        """
        filename = open_file_dialog(self, self.request.directory,
                                    "Open settings file",
                                    "Settings file (*.ini)")

        if settings_type == "MEASURING_UNIT_SETTINGS":
            settings = MeasuringSettings()
            settings.load_settings(filename)
            masses.load_isotopes(settings.element.symbol,
                                 self.isotopeComboBox,
                                 str(settings.element.isotope))
            settings.show(self)
        elif settings_type == "DEPTH_PROFILE_SETTINGS":
            settings = DepthProfileSettings()
            settings.show(self)
        elif settings_type == "CALIBRATION_SETTINGS":
            settings = CalibrationParameters()
            settings.show(self.detector_settings_widget)
        else:
            return

    def __save_file(self, settings_type):
        """Opens file dialog and sets and saves the settings to a ini file.
        """
        if settings_type == "MEASURING_UNIT_SETTINGS":
            settings = MeasuringSettings()
        elif settings_type == "DEPTH_PROFILE_SETTINGS":
            settings = DepthProfileSettings()
        elif settings_type == "CALIBRATION_SETTINGS":
            settings = CalibrationParameters()
        elif settings_type == "DETECTOR_SETTINGS":
            pass
        elif settings_type == "MEASUREMENT_SETTINGS":
            pass
        elif settings_type == "SIMULATION_SETTINGS":
            pass
        else:
            return

        filename = save_file_dialog(self, self.request.directory,
                                    "Open measuring unit settings file",
                                    "Settings file (*.ini)")

        self.update_settings()
        if filename:
            if settings_type == "CALIBRATION_SETTINGS":
                settings.set_settings(self.detector_settings_widget)
                settings.save_settings(filename)
            elif settings_type == "MEASUREMENT_SETTINGS":
                self.request.default_measurement.save_settings(filename)
            elif settings_type == "SIMULATION_SETTINGS":
                self.request.default_simulation.save_settings(filename)
            elif settings_type == "DETECTOR_SETTINGS":
                self.request.default_detector.save_settings(filename)
            else:
                settings.set_settings(self.measurement_settings_widget)
                settings.save_settings(filename)

    def calculate_distance(self):
        distance = 0
        for i in range(len(self.detector_structure_widgets)):
            widget = self.detector_structure_widgets[i]
            distance = distance + float(widget.ui.distanceEdit.text())
            self.tmp_foil_info[i].distance = distance

    def delete_foil(self, foil_widget):
        index_of_item_to_be_deleted = self.detector_structure_widgets.index(
            foil_widget)
        del (self.detector_structure_widgets[index_of_item_to_be_deleted])
        foil_to_be_deleted = self.tmp_foil_info[index_of_item_to_be_deleted]
        # tof_foils = []
        # for i in self.tof_foils:
        #     tof_foils.append(self.tmp_foil_info[i])
        if index_of_item_to_be_deleted in self.tof_foils:
            self.tof_foils.remove(index_of_item_to_be_deleted)
            if 0 < len(self.tof_foils) < 2:
                self._enable_checkboxes()
        self.tmp_foil_info.remove(foil_to_be_deleted)
        for i in range(len(self.tof_foils)):
            if self.tof_foils[i] > index_of_item_to_be_deleted:
                self.tof_foils[i] = self.tof_foils[i] - 1

        self.foils_layout.removeWidget(foil_widget)
        foil_widget.deleteLater()

    def update_and_close_settings(self):
        """Updates measuring settings values with the dialog's values and
        saves them to default settings file.
        """
        try:
            self.__update_settings()
            self.close()
        except TypeError:
            # Message has already been shown in update_settings()
            pass

    def update_settings(self):
        """Update values from dialog to every setting object.
        """
        try:
            self.__update_settings()
        except TypeError:
            # Message is already displayed within private method.
            pass

    def __update_settings(self):
        """Reads values from Request Settings dialog and updates them in
        default objects.
        """
        # TODO: Proper checking for all setting values
        try:
            # Measurement settings
            isotope_index = self.measurement_settings_widget.isotopeComboBox.\
                currentIndex()
            if isotope_index != -1:
                isotope_data = self.measurement_settings_widget.\
                    isotopeComboBox.itemData(isotope_index)
                self.request.default_measurement.ion = Element(
                    self.measurement_settings_widget.beamIonButton.text(),
                    isotope_data[0])
                self.request.default_measurement.measurement_name = \
                    self.measurement_settings_widget.nameLineEdit.text()
                self.request.default_measurement.description = \
                    self.measurement_settings_widget.descriptionLineEdit.\
                    toPlainText()
                self.request.default_measurement.energy = \
                    self.measurement_settings_widget.energyLineEdit.text()
                self.request.default_measurement.charge = \
                    self.measurement_settings_widget.chargeLineEdit.text()
                self.request.default_measurement.spot_size = [
                    self.measurement_settings_widget.spotSizeXLineEdit.text(),
                    self.measurement_settings_widget.spotSizeYLineEdit.text()]
                self.request.default_measurement.divergence = \
                    self.measurement_settings_widget.divergenceLineEdit.text()
                self.request.default_measurement.profile = MeasurementProfile(
                    self.measurement_settings_widget.profileComboBox.
                    currentIndex())
                self.request.default_measurement.energy_dist = \
                    self.measurement_settings_widget.energyDistLineEdit.text()
                self.request.default_measurement.fluence = \
                    self.measurement_settings_widget.fluenceLineEdit.text()
                self.request.default_measurement.current = \
                    self.measurement_settings_widget.currentLineEdit.text()
                self.request.default_measurement.beam_time = \
                    self.measurement_settings_widget.timeLineEdit.text()
                self.request.default_measurement.detector_theta = \
                    self.measurement_settings_widget.detectorThetaLineEdit.\
                    text()
                self.request.default_measurement.detector_fii = \
                    self.measurement_settings_widget.detectorFiiLineEdit.text()
                self.request.default_measurement.target_theta = \
                    self.measurement_settings_widget.targetThetaLineEdit.text()
                self.request.default_measurement.target_fii = \
                    self.measurement_settings_widget.targetFiiLineEdit.text()

                self.request.default_measurement.save_settings(
                    self.request.default_folder + os.sep +
                    "Default")
                # TODO Implement to_file for Measurement
#                self.request.default_measurement.to_file(
#                    self.request.default_folder + os.sep +
#                    "Default.measurement")

            # Detector settings
<<<<<<< HEAD
            self.request.default_detector.name = \
                self.detector_settings_widget.nameLineEdit.text()
            self.request.default_detector.description = \
                self.detector_settings_widget.descriptionLineEdit.toPlainText()
            self.request.default_detector.type = \
=======
            self.request.detector.name = self.detector_settings_widget.\
                nameLineEdit.text()
            self.request.detector.description = self.detector_settings_widget.\
                descriptionLineEdit.toPlainText()
            self.request.detector.type = \
>>>>>>> 7dfbe48a
                self.detector_settings_widget.typeComboBox.currentText()
            self.calibration_settings.set_settings(
                self.detector_settings_widget)
            self.request.default_detector.calibration = self.calibration_settings
            # Detector foils
            self.calculate_distance()
            self.request.default_detector.foils = self.tmp_foil_info
            # Tof foils
            self.request.default_detector.tof_foils = self.tof_foils

<<<<<<< HEAD
            self.request.default_detector.to_file(os.path.join(
                self.request.default_detector_folder, "Default.detector"))
=======
            self.request.detector.save_settings(
                self.request.default_folder + os.sep + "Detector" + os.sep +
                "Default")
>>>>>>> 7dfbe48a

            # Simulation settings
            self.request.default_simulation.name = \
                self.simulation_settings_widget.nameLineEdit.text()
            self.request.default_simulation.description = \
                self.simulation_settings_widget.descriptionLineEdit.\
                toPlainText()
            self.request.default_simulation.mode = \
                self.simulation_settings_widget.modeComboBox.currentText()
            self.request.default_simulation.simulation_type = \
                self.simulation_settings_widget \
                    .typeOfSimulationComboBox.currentText()
            self.request.default_simulation.scatter = \
                self.simulation_settings_widget.scatterLineEdit.text()
            self.request.default_simulation.main_scatter = \
                self.simulation_settings_widget.mainScatterLineEdit.text()
            self.request.default_simulation.energy = \
                self.simulation_settings_widget.energyLineEdit.text()
            self.request.default_simulation.no_of_ions = \
                self.simulation_settings_widget.noOfIonsLineEdit.text()
            self.request.default_simulation.no_of_preions = \
                self.simulation_settings_widget.noOfPreionsLineEdit.text()
            self.request.default_simulation.seed = \
                self.simulation_settings_widget.seedLineEdit.text()
            self.request.default_simulation.no_of_recoils = \
                self.simulation_settings_widget.noOfRecoilsLineEdit.text()
            self.request.default_simulation.no_of_scaling = \
                self.simulation_settings_widget.noOfScalingLineEdit.text()

            # TODO Simulation doesn't have to_file method yet.
#            self.request.default_simulation.to_file(
#                self.request.default_folder + os.sep + "Default.mcsimu")

            # Depth profile settings
            self.depth_profile_settings.set_settings(
                self.depth_profile_settings_widget)

            # TODO Values should be checked.
            # if not self.settings.has_been_set():
            #     raise TypeError

            self.measuring_unit_settings.save_settings()
            self.calibration_settings.save_settings()
            self.depth_profile_settings.save_settings()
        except TypeError:
            QtWidgets.QMessageBox.question(self, "Warning",
                                           "Some of the setting values have "
                                           "not been set.\n" +
                                           "Please input setting values to "
                                           "save them.",
                                           QtWidgets.QMessageBox.Ok,
                                           QtWidgets.QMessageBox.Ok)
            raise TypeError

    def __change_element(self, button, combo_box):
        """Opens element selection dialog and loads selected element's isotopes
        to a combobox.

        Args:
            button: button whose text is changed accordingly to the made
            selection.
        """
        dialog = ElementSelectionDialog()
        if dialog.element:
            button.setText(dialog.element)
            # Enabled settings once element is selected
            self.__enabled_element_information()
            masses.load_isotopes(dialog.element, combo_box,
                                 self.measuring_unit_settings.element.isotope)

    def __enabled_element_information(self):
        self.measurement_settings_widget.ui.isotopeComboBox.setEnabled(True)
        self.measurement_settings_widget.ui.isotopeLabel.setEnabled(True)
        self.ui.OKButton.setEnabled(True)<|MERGE_RESOLUTION|>--- conflicted
+++ resolved
@@ -304,16 +304,10 @@
         """Removes efficiency file from detector's efficiency directory and
         updates settings view.
         """
-<<<<<<< HEAD
-        selected_efficiency_file = self.detector_settings_widget.ui.efficiencyListWidget.currentItem().text()
+        selected_efficiency_file = self.detector_settings_widget.ui.\
+            efficiencyListWidget.currentItem().text()
         self.request.default_detector.remove_efficiency_file(
             selected_efficiency_file)
-=======
-        selected_efficiency_file = \
-            self.detector_settings_widget.ui.efficiencyListWidget.currentItem()\
-                .text()
-        self.request.detector.remove_efficiency_file(selected_efficiency_file)
->>>>>>> 7dfbe48a
         self.detector_settings_widget.ui.efficiencyListWidget.clear()
         self.detector_settings_widget.ui.efficiencyListWidget.addItems(
             self.request.default_detector.get_efficiency_files())
@@ -540,37 +534,24 @@
 #                    "Default.measurement")
 
             # Detector settings
-<<<<<<< HEAD
             self.request.default_detector.name = \
                 self.detector_settings_widget.nameLineEdit.text()
             self.request.default_detector.description = \
                 self.detector_settings_widget.descriptionLineEdit.toPlainText()
             self.request.default_detector.type = \
-=======
-            self.request.detector.name = self.detector_settings_widget.\
-                nameLineEdit.text()
-            self.request.detector.description = self.detector_settings_widget.\
-                descriptionLineEdit.toPlainText()
-            self.request.detector.type = \
->>>>>>> 7dfbe48a
                 self.detector_settings_widget.typeComboBox.currentText()
             self.calibration_settings.set_settings(
                 self.detector_settings_widget)
-            self.request.default_detector.calibration = self.calibration_settings
+            self.request.default_detector.calibration = \
+                self.calibration_settings
             # Detector foils
             self.calculate_distance()
             self.request.default_detector.foils = self.tmp_foil_info
             # Tof foils
             self.request.default_detector.tof_foils = self.tof_foils
 
-<<<<<<< HEAD
             self.request.default_detector.to_file(os.path.join(
                 self.request.default_detector_folder, "Default.detector"))
-=======
-            self.request.detector.save_settings(
-                self.request.default_folder + os.sep + "Detector" + os.sep +
-                "Default")
->>>>>>> 7dfbe48a
 
             # Simulation settings
             self.request.default_simulation.name = \
