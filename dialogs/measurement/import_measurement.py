# coding=utf-8
"""
Created on 6.6.2013
Updated on 30.5.2018

Potku is a graphical user interface for analyzation and 
visualization of measurement data collected from a ToF-ERD 
telescope. For physics calculations Potku uses external 
analyzation components.  
Copyright (C) 2013-2018 Jarkko Aalto, Severi Jääskeläinen, Samuel Kaiponen,
Timo Konu, Samuli Kärkkäinen, Samuli Rahkonen, Miika Raunio, Heta Rekilä and
Sinikka Siironen

This program is free software; you can redistribute it and/or
modify it under the terms of the GNU General Public License
as published by the Free Software Foundation; either version 2
of the License, or (at your option) any later version.

This program is distributed in the hope that it will be useful,
but WITHOUT ANY WARRANTY; without even the implied warranty of
MERCHANTABILITY or FITNESS FOR A PARTICULAR PURPOSE.  See the
GNU General Public License for more details.

You should have received a copy of the GNU General Public License
along with this program (file named 'LICENCE').
"""
__author__ = "Timo Konu \n Severi Jääskeläinen \n Samuel Kaiponen \n Heta " \
             "Rekilä \n Sinikka Siironen"
__version__ = "2.0"

from collections import OrderedDict
import logging
import os
from PyQt5 import uic
from PyQt5 import QtCore
from PyQt5 import QtWidgets
import re
from time import clock

from dialogs.measurement.import_timing_graph import ImportTimingGraphDialog
from modules.general_functions import open_files_dialog
from modules.general_functions import coinc
from modules.measurement import Measurement


class ImportMeasurementsDialog(QtWidgets.QDialog):
    """Measurement importing class. Used to import measurement data
    from detecting unit into potku.
    """
    def __init__(self, request, icon_manager, statusbar, parent):
        """Init measurement import dialog.
        
        Args:
            request: A request class object.
            icon_manager: An IconManager class object.
            statusbar: A QtGui.QMainWindow's QStatusBar.
            parent: A QtGui.QMainWindow of Potku.
        """
        super().__init__()
        self.request = request
        self.__icon_manager = icon_manager
        self.statusbar = statusbar
        self.parent = parent
        self.global_settings = self.parent.settings
        self.__files_added = {}  # Just placeholder
        self.__files_preview = {}
        self.__added_timings = {}  # Placeholder for timing limits
        self.__import_row_count = 0  # Placeholder for adding/removing rows
        self.__initiated_columns = False
        self.imported = False
        uic.loadUi(os.path.join("ui_files", "ui_import_dialog.ui"), self)
        
        self.__add_timing_labels()

        self.button_import.clicked.connect(self.__import_files) 
        self.button_cancel.clicked.connect(self.__close) 
        self.button_addimport.clicked.connect(self.__add_file)
        self.button_coinc.clicked.connect(self.__coinc_calc)
        self.button_addColumn.clicked.connect(
                  lambda: self.__add_import_column(self.grid_column.rowCount()))
        #          lambda: self.__add_import_column(self.__import_row_count))
        self.spin_adctrigger.valueChanged.connect(self.__update_timings)
        self.spin_adctrigger.setKeyboardTracking(False)
        
        self.treeWidget.itemClicked.connect(self.__select_file)
        remove_file = QtWidgets.QAction("Delete", self.treeWidget)
        self.treeWidget.setContextMenuPolicy(QtCore.Qt.ActionsContextMenu)
        self.treeWidget.addAction(remove_file)
        remove_file.triggered.connect(self.__remove_selected)

        self.exec_()

    def __add_file(self):
        """Add a file to list of files to be imported.
        """
        files = open_files_dialog(self,
                                  self.request.directory,
                                  "Select an event collection to be imported",
                                  "Event collection (*.evnt)")[0]
        for file in files:
            if file in self.__files_added:
                continue
            directoty, filename = os.path.split(file)
            name, unused_ext = os.path.splitext(filename)
            item = QtWidgets.QTreeWidgetItem([name])
            item.file = file
            item.name = name
            item.filename = filename
            item.directory = directoty
            self.__files_added[file] = file
            self.treeWidget.addTopLevelItem(item)
        self.__load_files()
        self.__check_if_import_allowed()

    def __add_import_column(self, i, adc="0", removable=True):
        """Add a column to import file.
        
        Args:
            i: An integer representing the row integer.
            adc: An integer representing ADC.
            removable: A boolean representing if row can be removed.
        """
        self.__import_row_count += 1
        label = QtWidgets.QLabel("{0}".format(self.__import_row_count))
        remove_button = QtWidgets.QPushButton("Remove")
        remove_button.clicked.connect(
              lambda: self.__remove_import_column_row(remove_button))
        remove_button.setEnabled(removable)
        self.grid_column.addWidget(label, i, 0)
        self.grid_column.addWidget(self.__create_combobox(adc), i, 1)
        self.grid_column.addWidget(remove_button, i, 2)

    def __add_timing_labels(self):
        """Add timing labels in code side
        """
        label_adc = QtWidgets.QLabel("ADC")
        label_low = QtWidgets.QLabel("Low")
        label_high = QtWidgets.QLabel("High")
        self.grid_timing.addWidget(label_adc, 0, 0)
        self.grid_timing.addWidget(label_low, 1, 0)
        self.grid_timing.addWidget(label_high, 2, 0)

    # TODO: This part needs to be tested (sample was added).
    def __import_files(self):
        """Import listed files with settings defined in the dialog.
        """
        imported_files = {}
        string_columns = []
        for i in range(self.grid_column.rowCount()):
            item = self.grid_column.itemAtPosition(i, 0)
            if not item.isEmpty():
                combo_widget = self.grid_column.itemAtPosition(i, 1).widget()
                # combo_widget = combo_item
                cur_index = combo_widget.currentIndex()
                cur_text = combo_widget.currentText()
                adc = int(re.sub(r"ADC ([0-9]+).*", r"\1", cur_text))
                # + 1 since actual column, not index
                column_index = adc * 2 + cur_index % 2 + 1  
                string_columns.append("${0}".format(column_index))
        string_column = ",".join(string_columns)
        
        self.__remove_temp_file()
        root = self.treeWidget.invisibleRootItem()
        root_child_count = root.childCount()
        timing = dict()
        for coinc_key in self.__added_timings.keys():
            coinc_timing = self.__added_timings[coinc_key]
            if coinc_timing.is_not_trigger:
                timing[coinc_timing.adc] = (coinc_timing.low.value(),
                                            coinc_timing.high.value())
        start_time = clock()
        progress_bar = QtWidgets.QProgressBar()
        self.statusbar.addWidget(progress_bar, 1)
        progress_bar.show()
        QtCore.QCoreApplication.processEvents(QtCore.QEventLoop.AllEvents)
        # Mac requires event processing to show progress bar and its
        # process.
        
        filename_list = []
        sample_count = 0
        for i in range(root_child_count):
            progress_bar.setValue(i / root_child_count)
            QtCore.QCoreApplication.processEvents(QtCore.QEventLoop.AllEvents)
            # Mac requires event processing to show progress bar and its
            # process.
            item = root.child(i)
            filename_list.append(item.filename)
            # request_dir = str(os.path.join(self.request.directory, item.name))

<<<<<<< HEAD
            sample_path = os.path.join(self.request.directory,
                                       "Sample_" + str(sample_count))
            sample_count += 1
            self.request.samples.add_sample(sample_path)
            measurement_path = os.path.join(sample_path, item.name)
            output_file = "{0}.{1}".format(measurement_path, "asc")
=======
            sample = self.request.samples.add_sample()
            # TODO: add sample to tree
            self.parent.add_root_item_to_tree(sample)
            sample_path = os.path.join(self.request.directory, sample.directory)
            measurement_prefix = "Measurement_" + "%02d" % \
                                 sample.get_running_int_measurement()
            measurement_name = measurement_prefix + "-" + item.name
            measurement_path = os.path.join(sample_path,
                                            measurement_name)
            measurement = self.parent.add_new_tab("measurement", "", sample,
                                      object_name=item.name,
                                      import_evnt=True)
            # measurement = sample.measurements.measurements.\
            #     add_measurement_file(sample, "", 1, measurement_name,
            #                          import_evnt=True)
            output_file = os.path.join(measurement.directory_data, item.name
                                       + ".asc")
>>>>>>> 12479f84
            n = 2
            while True:  # Allow import of same named files.
                if not os.path.isfile(output_file):
                    break
                output_file = "{0}-{2}.{1}".format(measurement.directory_data
                 + os.sep + item.name, "asc", n)
                n += 1
            imported_files[sample] = output_file
            coinc(item.file,
                  output_file,
                  skip_lines=self.spin_skiplines.value(),
                  tablesize=10,
                  trigger=self.spin_adctrigger.value(),
                  adc_count=self.spin_adccount.value(),
                  timing=timing,
                  columns=string_column,
                  nevents=self.spin_eventcount.value())
        
        filenames = ", ".join(filename_list)
        self.statusbar.removeWidget(progress_bar)
        progress_bar.hide()
        elapsed = clock() - start_time
        log = "Imported measurements to request: {0}".format(filenames)
        log_var = "Variables used: {0} {1} {2} {3} {4}".format(
            "Skip lines: " + str(self.spin_skiplines.value()),
            "ADC trigger: " + str(self.spin_adctrigger.value()),
            "ADC count: " + str(self.spin_adccount.value()),
            "Timing: " + str(timing),
            "Event count: " + str(self.spin_eventcount.value()))
        log_elapsed = "Importing finished {0} seconds".format(int(elapsed))
        logging.getLogger("request").info(log)
        logging.getLogger("request").info(log_var)
        logging.getLogger("request").info(log_elapsed)
        self.imported = True
        # self.parent.load_request_measurements(imported_files)
        self.close()

    def __insert_import_timings(self):
        """Insert column selection for import to QTableWidget.
        """
        if self.__initiated_columns:
            return
        self.__initiated_columns = True
        keys = tuple(sorted(self.adc_occurance.keys()))
        for i in range(0, len(keys)):
            adc = keys[i]
            self.__add_import_column(i, adc, removable=False)

    def __load_file_preview(self, file=None):
        """Load beginning of the file to preview window.
        
        Args:
            file: A string representing full path to the file.
        """
        if not file:
            self.textEdit.clear()
            self.button_coinc.setEnabled(False)
            return
        self.button_coinc.setEnabled(True)
        string = file + "\r\n\r\n"
        for i in range(1, 31):
            line = self.__files_preview[file][i]
            if line.strip()[-9:] == "Timestamp" or i > 30:
                break
            string += "{0}: {1}\n".format(i, line)
        self.textEdit.setText(string)

    def __load_files(self):
        """Loads X lines of the data for rough estimation of values.
        """
        skip_length = 10
        self.adc_occurance = {}
        for file in self.__files_added:
            with open(file) as fp:
                self.__files_preview[file] = []
                reading_data = False
                i = 1
                for line in fp:
                    if i >= 1000:
                        break
                    if not line:
                        continue
                    i += 1
                    # Get ADC values
                    if reading_data:
                        split = line.strip().split("\t")
                        if not split[0] in self.adc_occurance:
                            self.adc_occurance[split[0]] = 1
                        else:
                            self.adc_occurance[split[0]] += 1
                    # Automatically set good skip amount.
                    elif line.strip()[-9:] == "Timestamp":
                        skip_length = i
                        reading_data = True
                    self.__files_preview[file].append(line.strip())
        # Automatically set good values.
        sort_adc_occ = OrderedDict(sorted(self.adc_occurance.items(),
                                          reverse=True))
        adc_keys = sorted(self.adc_occurance.keys())
        self.spin_skiplines.setValue(skip_length)
        self.spin_adctrigger.setMinimum(int(adc_keys[0]))
        self.spin_adctrigger.setMaximum(int(adc_keys[-1]))
        self.spin_adctrigger.setValue(int(tuple(sort_adc_occ.keys())[0]))
        self.spin_adccount.setValue(int(adc_keys[-1]) + 1)
        self.__create_timing_spinbox()
        self.__update_timings()
        self.__insert_import_timings()

    def __check_if_import_allowed(self):
        """Toggle state of import button depending on if it is allowed.
        """
        root = self.treeWidget.invisibleRootItem()
        self.button_import.setEnabled(root.childCount() > 0)
        self.group_importcolumn.setEnabled(root.childCount() > 0)

    def __close(self):
        """Close dialog.
        """
        self.__remove_temp_file()
        self.close()

    def __coinc_calc(self):
        """Calculate coincidence for selected
        """
        item = self.treeWidget.currentItem()
        input_file = item.file
        request_dir = str(os.path.join(self.request.directory, "import_file"))
        output_file = "{0}.{1}".format(request_dir, "tmp")

        timing = dict()
        timing_first = "1"
        for coinc_key in self.__added_timings.keys():
            coinc_timing = self.__added_timings[coinc_key]
            if coinc_timing.is_not_trigger:
                timing[coinc_timing.adc] = (coinc_timing.low.value(),
                                            coinc_timing.high.value())
                timing_first = coinc_timing.adc
        # TODO: Needs a better solution for more ADCs
        # timing_first = timing.keys().next()
        timing_low = self.__added_timings[timing_first].low
        timing_high = self.__added_timings[timing_first].high
        ImportTimingGraphDialog(self, input_file, output_file,
                                (timing_low, timing_high),
                                icon_manager=self.__icon_manager,
                                skip_lines=self.spin_skiplines.value(),
                                trigger=self.spin_adctrigger.value(),
                                adc_count=self.spin_adccount.value(),
                                timing=timing,
                                coinc_count=self.global_settings
                                .get_import_coinc_count())

    def __create_combobox(self, adc):
        """Create combobox for ADC.
        
        Args:
            adc: An integer representing ADC.        
        """
        adc_keys = sorted(self.adc_occurance.keys())
        combobox = QtWidgets.QComboBox()
        for key in adc_keys:
            combobox.addItem("ADC {0}".format(key))
            if key == adc:
                combobox.setCurrentIndex(combobox.count() - 1)
            combobox.addItem("ADC {0} timediff".format(key))
        combobox.column = self.__import_row_count
        return combobox

    def __create_spinbox(self, default):
        spinbox = QtWidgets.QSpinBox()
        spinbox.stepBy(1)
        spinbox.setMinimum(-1000)
        spinbox.setMaximum(1000)
        spinbox.setValue(int(default))
        return spinbox

    def __create_timing_spinbox(self):
        """Generate timing spinboxes from read files.
        """
        i = 1
        for adc in sorted(self.adc_occurance.keys()):
            if adc in self.__added_timings:  # Do not add multiple times
                continue
            timing = self.global_settings.get_import_timing(adc)

            label = QtWidgets.QLabel("{0}".format(adc))
            spin_low = self.__create_spinbox(timing[0])
            spin_high = self.__create_spinbox(timing[1])
            self.__added_timings[adc] = CoincTiming(adc, spin_low, spin_high)
            self.grid_timing.addWidget(label, 0, i)
            self.grid_timing.addWidget(spin_low, 1, i)
            self.grid_timing.addWidget(spin_high, 2, i)
            i += 1

    def __remove_import_column_row(self, button):
        """Remove row from columns in import data.
        
        Args:
            button: A QtWidgets.QPushButton class object which was pressed.
        """
        index = self.grid_column.indexOf(button)
        row, column, unused_cols, unused_rows = \
            self.grid_column.getItemPosition(index)
        column_count = sorted(range(column + 1), reverse=True)
        # Close all widgets in the row.
        for i in column_count:
            item = self.grid_column.itemAtPosition(row, i)
            item.widget().close()
        # Fix column label text and combobox column number.
        n = 0
        for i in range(self.grid_column.rowCount()):
            item = self.grid_column.itemAtPosition(i, 0)
            if not item.isEmpty():
                n += 1
                widget = item.widget()
                widget.setText(str(n))
                self.__import_row_count -= 1
                # Fix combobox column number.
                combo_item = self.grid_column.itemAtPosition(i, 1)
                combo_widget = combo_item.widget()
                combo_widget.column = n
        self.__import_row_count = n

    def __remove_selected(self):
        """Remove the selected files from import list.
        """
        root = self.treeWidget.invisibleRootItem()
        for item in self.treeWidget.selectedItems():
            (item.parent() or root).removeChild(item)
            self.__files_added.pop(item.file)
        self.__check_if_import_allowed()
        self.__load_file_preview()

    def __remove_temp_file(self):
        """Remove tempfile, if it exist, used for timing limit correction.
        """
        request_dir = str(os.path.join(self.request.directory, "import_file"))
        tmp_file = "{0}.{1}".format(request_dir, "tmp")
        try:
            if os.path.isfile(tmp_file):
                os.unlink(tmp_file)
        except:
            pass

    def __select_file(self):
        """Item is selected in treewidget.
        """
        item = self.treeWidget.currentItem()
        self.__load_file_preview(item.file)

    def __update_timings(self):
        """Update spinboxes enabled state based on selected ADC trigger.
        """
        current_adc = str(self.spin_adctrigger.value())
        for coinc_key in self.__added_timings.keys():
            coinc_timing = self.__added_timings[coinc_key]
            coinc_timing.is_not_trigger = coinc_timing.adc != current_adc
            coinc_timing.low.setEnabled(coinc_timing.is_not_trigger)
            coinc_timing.high.setEnabled(coinc_timing.is_not_trigger)


class CoincTiming:
    """Coincidence timing class
    """
    def __init__(self, adc, low, high):
        """Inits coincidence timing class
        
        Args:
            adc: An integer representing ADC.
            low: A QtWidgets.QSpinBox representing spinbox for low value.
            high: A QtWidgets.QSpinBox representing spinbox for high value.
        """
        self.adc = adc
        self.low = low
        self.high = high
        self.is_not_trigger = True
<|MERGE_RESOLUTION|>--- conflicted
+++ resolved
@@ -1,490 +1,481 @@
-# coding=utf-8
-"""
-Created on 6.6.2013
-Updated on 30.5.2018
-
-Potku is a graphical user interface for analyzation and 
-visualization of measurement data collected from a ToF-ERD 
-telescope. For physics calculations Potku uses external 
-analyzation components.  
-Copyright (C) 2013-2018 Jarkko Aalto, Severi Jääskeläinen, Samuel Kaiponen,
-Timo Konu, Samuli Kärkkäinen, Samuli Rahkonen, Miika Raunio, Heta Rekilä and
-Sinikka Siironen
-
-This program is free software; you can redistribute it and/or
-modify it under the terms of the GNU General Public License
-as published by the Free Software Foundation; either version 2
-of the License, or (at your option) any later version.
-
-This program is distributed in the hope that it will be useful,
-but WITHOUT ANY WARRANTY; without even the implied warranty of
-MERCHANTABILITY or FITNESS FOR A PARTICULAR PURPOSE.  See the
-GNU General Public License for more details.
-
-You should have received a copy of the GNU General Public License
-along with this program (file named 'LICENCE').
-"""
-__author__ = "Timo Konu \n Severi Jääskeläinen \n Samuel Kaiponen \n Heta " \
-             "Rekilä \n Sinikka Siironen"
-__version__ = "2.0"
-
-from collections import OrderedDict
-import logging
-import os
-from PyQt5 import uic
-from PyQt5 import QtCore
-from PyQt5 import QtWidgets
-import re
-from time import clock
-
-from dialogs.measurement.import_timing_graph import ImportTimingGraphDialog
-from modules.general_functions import open_files_dialog
-from modules.general_functions import coinc
-from modules.measurement import Measurement
-
-
-class ImportMeasurementsDialog(QtWidgets.QDialog):
-    """Measurement importing class. Used to import measurement data
-    from detecting unit into potku.
-    """
-    def __init__(self, request, icon_manager, statusbar, parent):
-        """Init measurement import dialog.
-        
-        Args:
-            request: A request class object.
-            icon_manager: An IconManager class object.
-            statusbar: A QtGui.QMainWindow's QStatusBar.
-            parent: A QtGui.QMainWindow of Potku.
-        """
-        super().__init__()
-        self.request = request
-        self.__icon_manager = icon_manager
-        self.statusbar = statusbar
-        self.parent = parent
-        self.global_settings = self.parent.settings
-        self.__files_added = {}  # Just placeholder
-        self.__files_preview = {}
-        self.__added_timings = {}  # Placeholder for timing limits
-        self.__import_row_count = 0  # Placeholder for adding/removing rows
-        self.__initiated_columns = False
-        self.imported = False
-        uic.loadUi(os.path.join("ui_files", "ui_import_dialog.ui"), self)
-        
-        self.__add_timing_labels()
-
-        self.button_import.clicked.connect(self.__import_files) 
-        self.button_cancel.clicked.connect(self.__close) 
-        self.button_addimport.clicked.connect(self.__add_file)
-        self.button_coinc.clicked.connect(self.__coinc_calc)
-        self.button_addColumn.clicked.connect(
-                  lambda: self.__add_import_column(self.grid_column.rowCount()))
-        #          lambda: self.__add_import_column(self.__import_row_count))
-        self.spin_adctrigger.valueChanged.connect(self.__update_timings)
-        self.spin_adctrigger.setKeyboardTracking(False)
-        
-        self.treeWidget.itemClicked.connect(self.__select_file)
-        remove_file = QtWidgets.QAction("Delete", self.treeWidget)
-        self.treeWidget.setContextMenuPolicy(QtCore.Qt.ActionsContextMenu)
-        self.treeWidget.addAction(remove_file)
-        remove_file.triggered.connect(self.__remove_selected)
-
-        self.exec_()
-
-    def __add_file(self):
-        """Add a file to list of files to be imported.
-        """
-        files = open_files_dialog(self,
-                                  self.request.directory,
-                                  "Select an event collection to be imported",
-                                  "Event collection (*.evnt)")[0]
-        for file in files:
-            if file in self.__files_added:
-                continue
-            directoty, filename = os.path.split(file)
-            name, unused_ext = os.path.splitext(filename)
-            item = QtWidgets.QTreeWidgetItem([name])
-            item.file = file
-            item.name = name
-            item.filename = filename
-            item.directory = directoty
-            self.__files_added[file] = file
-            self.treeWidget.addTopLevelItem(item)
-        self.__load_files()
-        self.__check_if_import_allowed()
-
-    def __add_import_column(self, i, adc="0", removable=True):
-        """Add a column to import file.
-        
-        Args:
-            i: An integer representing the row integer.
-            adc: An integer representing ADC.
-            removable: A boolean representing if row can be removed.
-        """
-        self.__import_row_count += 1
-        label = QtWidgets.QLabel("{0}".format(self.__import_row_count))
-        remove_button = QtWidgets.QPushButton("Remove")
-        remove_button.clicked.connect(
-              lambda: self.__remove_import_column_row(remove_button))
-        remove_button.setEnabled(removable)
-        self.grid_column.addWidget(label, i, 0)
-        self.grid_column.addWidget(self.__create_combobox(adc), i, 1)
-        self.grid_column.addWidget(remove_button, i, 2)
-
-    def __add_timing_labels(self):
-        """Add timing labels in code side
-        """
-        label_adc = QtWidgets.QLabel("ADC")
-        label_low = QtWidgets.QLabel("Low")
-        label_high = QtWidgets.QLabel("High")
-        self.grid_timing.addWidget(label_adc, 0, 0)
-        self.grid_timing.addWidget(label_low, 1, 0)
-        self.grid_timing.addWidget(label_high, 2, 0)
-
-    # TODO: This part needs to be tested (sample was added).
-    def __import_files(self):
-        """Import listed files with settings defined in the dialog.
-        """
-        imported_files = {}
-        string_columns = []
-        for i in range(self.grid_column.rowCount()):
-            item = self.grid_column.itemAtPosition(i, 0)
-            if not item.isEmpty():
-                combo_widget = self.grid_column.itemAtPosition(i, 1).widget()
-                # combo_widget = combo_item
-                cur_index = combo_widget.currentIndex()
-                cur_text = combo_widget.currentText()
-                adc = int(re.sub(r"ADC ([0-9]+).*", r"\1", cur_text))
-                # + 1 since actual column, not index
-                column_index = adc * 2 + cur_index % 2 + 1  
-                string_columns.append("${0}".format(column_index))
-        string_column = ",".join(string_columns)
-        
-        self.__remove_temp_file()
-        root = self.treeWidget.invisibleRootItem()
-        root_child_count = root.childCount()
-        timing = dict()
-        for coinc_key in self.__added_timings.keys():
-            coinc_timing = self.__added_timings[coinc_key]
-            if coinc_timing.is_not_trigger:
-                timing[coinc_timing.adc] = (coinc_timing.low.value(),
-                                            coinc_timing.high.value())
-        start_time = clock()
-        progress_bar = QtWidgets.QProgressBar()
-        self.statusbar.addWidget(progress_bar, 1)
-        progress_bar.show()
-        QtCore.QCoreApplication.processEvents(QtCore.QEventLoop.AllEvents)
-        # Mac requires event processing to show progress bar and its
-        # process.
-        
-        filename_list = []
-        sample_count = 0
-        for i in range(root_child_count):
-            progress_bar.setValue(i / root_child_count)
-            QtCore.QCoreApplication.processEvents(QtCore.QEventLoop.AllEvents)
-            # Mac requires event processing to show progress bar and its
-            # process.
-            item = root.child(i)
-            filename_list.append(item.filename)
-            # request_dir = str(os.path.join(self.request.directory, item.name))
-
-<<<<<<< HEAD
-            sample_path = os.path.join(self.request.directory,
-                                       "Sample_" + str(sample_count))
-            sample_count += 1
-            self.request.samples.add_sample(sample_path)
-            measurement_path = os.path.join(sample_path, item.name)
-            output_file = "{0}.{1}".format(measurement_path, "asc")
-=======
-            sample = self.request.samples.add_sample()
-            # TODO: add sample to tree
-            self.parent.add_root_item_to_tree(sample)
-            sample_path = os.path.join(self.request.directory, sample.directory)
-            measurement_prefix = "Measurement_" + "%02d" % \
-                                 sample.get_running_int_measurement()
-            measurement_name = measurement_prefix + "-" + item.name
-            measurement_path = os.path.join(sample_path,
-                                            measurement_name)
-            measurement = self.parent.add_new_tab("measurement", "", sample,
-                                      object_name=item.name,
-                                      import_evnt=True)
-            # measurement = sample.measurements.measurements.\
-            #     add_measurement_file(sample, "", 1, measurement_name,
-            #                          import_evnt=True)
-            output_file = os.path.join(measurement.directory_data, item.name
-                                       + ".asc")
->>>>>>> 12479f84
-            n = 2
-            while True:  # Allow import of same named files.
-                if not os.path.isfile(output_file):
-                    break
-                output_file = "{0}-{2}.{1}".format(measurement.directory_data
-                 + os.sep + item.name, "asc", n)
-                n += 1
-            imported_files[sample] = output_file
-            coinc(item.file,
-                  output_file,
-                  skip_lines=self.spin_skiplines.value(),
-                  tablesize=10,
-                  trigger=self.spin_adctrigger.value(),
-                  adc_count=self.spin_adccount.value(),
-                  timing=timing,
-                  columns=string_column,
-                  nevents=self.spin_eventcount.value())
-        
-        filenames = ", ".join(filename_list)
-        self.statusbar.removeWidget(progress_bar)
-        progress_bar.hide()
-        elapsed = clock() - start_time
-        log = "Imported measurements to request: {0}".format(filenames)
-        log_var = "Variables used: {0} {1} {2} {3} {4}".format(
-            "Skip lines: " + str(self.spin_skiplines.value()),
-            "ADC trigger: " + str(self.spin_adctrigger.value()),
-            "ADC count: " + str(self.spin_adccount.value()),
-            "Timing: " + str(timing),
-            "Event count: " + str(self.spin_eventcount.value()))
-        log_elapsed = "Importing finished {0} seconds".format(int(elapsed))
-        logging.getLogger("request").info(log)
-        logging.getLogger("request").info(log_var)
-        logging.getLogger("request").info(log_elapsed)
-        self.imported = True
-        # self.parent.load_request_measurements(imported_files)
-        self.close()
-
-    def __insert_import_timings(self):
-        """Insert column selection for import to QTableWidget.
-        """
-        if self.__initiated_columns:
-            return
-        self.__initiated_columns = True
-        keys = tuple(sorted(self.adc_occurance.keys()))
-        for i in range(0, len(keys)):
-            adc = keys[i]
-            self.__add_import_column(i, adc, removable=False)
-
-    def __load_file_preview(self, file=None):
-        """Load beginning of the file to preview window.
-        
-        Args:
-            file: A string representing full path to the file.
-        """
-        if not file:
-            self.textEdit.clear()
-            self.button_coinc.setEnabled(False)
-            return
-        self.button_coinc.setEnabled(True)
-        string = file + "\r\n\r\n"
-        for i in range(1, 31):
-            line = self.__files_preview[file][i]
-            if line.strip()[-9:] == "Timestamp" or i > 30:
-                break
-            string += "{0}: {1}\n".format(i, line)
-        self.textEdit.setText(string)
-
-    def __load_files(self):
-        """Loads X lines of the data for rough estimation of values.
-        """
-        skip_length = 10
-        self.adc_occurance = {}
-        for file in self.__files_added:
-            with open(file) as fp:
-                self.__files_preview[file] = []
-                reading_data = False
-                i = 1
-                for line in fp:
-                    if i >= 1000:
-                        break
-                    if not line:
-                        continue
-                    i += 1
-                    # Get ADC values
-                    if reading_data:
-                        split = line.strip().split("\t")
-                        if not split[0] in self.adc_occurance:
-                            self.adc_occurance[split[0]] = 1
-                        else:
-                            self.adc_occurance[split[0]] += 1
-                    # Automatically set good skip amount.
-                    elif line.strip()[-9:] == "Timestamp":
-                        skip_length = i
-                        reading_data = True
-                    self.__files_preview[file].append(line.strip())
-        # Automatically set good values.
-        sort_adc_occ = OrderedDict(sorted(self.adc_occurance.items(),
-                                          reverse=True))
-        adc_keys = sorted(self.adc_occurance.keys())
-        self.spin_skiplines.setValue(skip_length)
-        self.spin_adctrigger.setMinimum(int(adc_keys[0]))
-        self.spin_adctrigger.setMaximum(int(adc_keys[-1]))
-        self.spin_adctrigger.setValue(int(tuple(sort_adc_occ.keys())[0]))
-        self.spin_adccount.setValue(int(adc_keys[-1]) + 1)
-        self.__create_timing_spinbox()
-        self.__update_timings()
-        self.__insert_import_timings()
-
-    def __check_if_import_allowed(self):
-        """Toggle state of import button depending on if it is allowed.
-        """
-        root = self.treeWidget.invisibleRootItem()
-        self.button_import.setEnabled(root.childCount() > 0)
-        self.group_importcolumn.setEnabled(root.childCount() > 0)
-
-    def __close(self):
-        """Close dialog.
-        """
-        self.__remove_temp_file()
-        self.close()
-
-    def __coinc_calc(self):
-        """Calculate coincidence for selected
-        """
-        item = self.treeWidget.currentItem()
-        input_file = item.file
-        request_dir = str(os.path.join(self.request.directory, "import_file"))
-        output_file = "{0}.{1}".format(request_dir, "tmp")
-
-        timing = dict()
-        timing_first = "1"
-        for coinc_key in self.__added_timings.keys():
-            coinc_timing = self.__added_timings[coinc_key]
-            if coinc_timing.is_not_trigger:
-                timing[coinc_timing.adc] = (coinc_timing.low.value(),
-                                            coinc_timing.high.value())
-                timing_first = coinc_timing.adc
-        # TODO: Needs a better solution for more ADCs
-        # timing_first = timing.keys().next()
-        timing_low = self.__added_timings[timing_first].low
-        timing_high = self.__added_timings[timing_first].high
-        ImportTimingGraphDialog(self, input_file, output_file,
-                                (timing_low, timing_high),
-                                icon_manager=self.__icon_manager,
-                                skip_lines=self.spin_skiplines.value(),
-                                trigger=self.spin_adctrigger.value(),
-                                adc_count=self.spin_adccount.value(),
-                                timing=timing,
-                                coinc_count=self.global_settings
-                                .get_import_coinc_count())
-
-    def __create_combobox(self, adc):
-        """Create combobox for ADC.
-        
-        Args:
-            adc: An integer representing ADC.        
-        """
-        adc_keys = sorted(self.adc_occurance.keys())
-        combobox = QtWidgets.QComboBox()
-        for key in adc_keys:
-            combobox.addItem("ADC {0}".format(key))
-            if key == adc:
-                combobox.setCurrentIndex(combobox.count() - 1)
-            combobox.addItem("ADC {0} timediff".format(key))
-        combobox.column = self.__import_row_count
-        return combobox
-
-    def __create_spinbox(self, default):
-        spinbox = QtWidgets.QSpinBox()
-        spinbox.stepBy(1)
-        spinbox.setMinimum(-1000)
-        spinbox.setMaximum(1000)
-        spinbox.setValue(int(default))
-        return spinbox
-
-    def __create_timing_spinbox(self):
-        """Generate timing spinboxes from read files.
-        """
-        i = 1
-        for adc in sorted(self.adc_occurance.keys()):
-            if adc in self.__added_timings:  # Do not add multiple times
-                continue
-            timing = self.global_settings.get_import_timing(adc)
-
-            label = QtWidgets.QLabel("{0}".format(adc))
-            spin_low = self.__create_spinbox(timing[0])
-            spin_high = self.__create_spinbox(timing[1])
-            self.__added_timings[adc] = CoincTiming(adc, spin_low, spin_high)
-            self.grid_timing.addWidget(label, 0, i)
-            self.grid_timing.addWidget(spin_low, 1, i)
-            self.grid_timing.addWidget(spin_high, 2, i)
-            i += 1
-
-    def __remove_import_column_row(self, button):
-        """Remove row from columns in import data.
-        
-        Args:
-            button: A QtWidgets.QPushButton class object which was pressed.
-        """
-        index = self.grid_column.indexOf(button)
-        row, column, unused_cols, unused_rows = \
-            self.grid_column.getItemPosition(index)
-        column_count = sorted(range(column + 1), reverse=True)
-        # Close all widgets in the row.
-        for i in column_count:
-            item = self.grid_column.itemAtPosition(row, i)
-            item.widget().close()
-        # Fix column label text and combobox column number.
-        n = 0
-        for i in range(self.grid_column.rowCount()):
-            item = self.grid_column.itemAtPosition(i, 0)
-            if not item.isEmpty():
-                n += 1
-                widget = item.widget()
-                widget.setText(str(n))
-                self.__import_row_count -= 1
-                # Fix combobox column number.
-                combo_item = self.grid_column.itemAtPosition(i, 1)
-                combo_widget = combo_item.widget()
-                combo_widget.column = n
-        self.__import_row_count = n
-
-    def __remove_selected(self):
-        """Remove the selected files from import list.
-        """
-        root = self.treeWidget.invisibleRootItem()
-        for item in self.treeWidget.selectedItems():
-            (item.parent() or root).removeChild(item)
-            self.__files_added.pop(item.file)
-        self.__check_if_import_allowed()
-        self.__load_file_preview()
-
-    def __remove_temp_file(self):
-        """Remove tempfile, if it exist, used for timing limit correction.
-        """
-        request_dir = str(os.path.join(self.request.directory, "import_file"))
-        tmp_file = "{0}.{1}".format(request_dir, "tmp")
-        try:
-            if os.path.isfile(tmp_file):
-                os.unlink(tmp_file)
-        except:
-            pass
-
-    def __select_file(self):
-        """Item is selected in treewidget.
-        """
-        item = self.treeWidget.currentItem()
-        self.__load_file_preview(item.file)
-
-    def __update_timings(self):
-        """Update spinboxes enabled state based on selected ADC trigger.
-        """
-        current_adc = str(self.spin_adctrigger.value())
-        for coinc_key in self.__added_timings.keys():
-            coinc_timing = self.__added_timings[coinc_key]
-            coinc_timing.is_not_trigger = coinc_timing.adc != current_adc
-            coinc_timing.low.setEnabled(coinc_timing.is_not_trigger)
-            coinc_timing.high.setEnabled(coinc_timing.is_not_trigger)
-
-
-class CoincTiming:
-    """Coincidence timing class
-    """
-    def __init__(self, adc, low, high):
-        """Inits coincidence timing class
-        
-        Args:
-            adc: An integer representing ADC.
-            low: A QtWidgets.QSpinBox representing spinbox for low value.
-            high: A QtWidgets.QSpinBox representing spinbox for high value.
-        """
-        self.adc = adc
-        self.low = low
-        self.high = high
-        self.is_not_trigger = True
+# coding=utf-8
+"""
+Created on 6.6.2013
+Updated on 30.5.2018
+
+Potku is a graphical user interface for analyzation and 
+visualization of measurement data collected from a ToF-ERD 
+telescope. For physics calculations Potku uses external 
+analyzation components.  
+Copyright (C) 2013-2018 Jarkko Aalto, Severi Jääskeläinen, Samuel Kaiponen,
+Timo Konu, Samuli Kärkkäinen, Samuli Rahkonen, Miika Raunio, Heta Rekilä and
+Sinikka Siironen
+
+This program is free software; you can redistribute it and/or
+modify it under the terms of the GNU General Public License
+as published by the Free Software Foundation; either version 2
+of the License, or (at your option) any later version.
+
+This program is distributed in the hope that it will be useful,
+but WITHOUT ANY WARRANTY; without even the implied warranty of
+MERCHANTABILITY or FITNESS FOR A PARTICULAR PURPOSE.  See the
+GNU General Public License for more details.
+
+You should have received a copy of the GNU General Public License
+along with this program (file named 'LICENCE').
+"""
+__author__ = "Timo Konu \n Severi Jääskeläinen \n Samuel Kaiponen \n Heta " \
+             "Rekilä \n Sinikka Siironen"
+__version__ = "2.0"
+
+from collections import OrderedDict
+import logging
+import os
+from PyQt5 import uic
+from PyQt5 import QtCore
+from PyQt5 import QtWidgets
+import re
+from time import clock
+
+from dialogs.measurement.import_timing_graph import ImportTimingGraphDialog
+from modules.general_functions import open_files_dialog
+from modules.general_functions import coinc
+from modules.measurement import Measurement
+
+
+class ImportMeasurementsDialog(QtWidgets.QDialog):
+    """Measurement importing class. Used to import measurement data
+    from detecting unit into potku.
+    """
+    def __init__(self, request, icon_manager, statusbar, parent):
+        """Init measurement import dialog.
+        
+        Args:
+            request: A request class object.
+            icon_manager: An IconManager class object.
+            statusbar: A QtGui.QMainWindow's QStatusBar.
+            parent: A QtGui.QMainWindow of Potku.
+        """
+        super().__init__()
+        self.request = request
+        self.__icon_manager = icon_manager
+        self.statusbar = statusbar
+        self.parent = parent
+        self.global_settings = self.parent.settings
+        self.__files_added = {}  # Just placeholder
+        self.__files_preview = {}
+        self.__added_timings = {}  # Placeholder for timing limits
+        self.__import_row_count = 0  # Placeholder for adding/removing rows
+        self.__initiated_columns = False
+        self.imported = False
+        uic.loadUi(os.path.join("ui_files", "ui_import_dialog.ui"), self)
+        
+        self.__add_timing_labels()
+
+        self.button_import.clicked.connect(self.__import_files) 
+        self.button_cancel.clicked.connect(self.__close) 
+        self.button_addimport.clicked.connect(self.__add_file)
+        self.button_coinc.clicked.connect(self.__coinc_calc)
+        self.button_addColumn.clicked.connect(
+                  lambda: self.__add_import_column(self.grid_column.rowCount()))
+        #          lambda: self.__add_import_column(self.__import_row_count))
+        self.spin_adctrigger.valueChanged.connect(self.__update_timings)
+        self.spin_adctrigger.setKeyboardTracking(False)
+        
+        self.treeWidget.itemClicked.connect(self.__select_file)
+        remove_file = QtWidgets.QAction("Delete", self.treeWidget)
+        self.treeWidget.setContextMenuPolicy(QtCore.Qt.ActionsContextMenu)
+        self.treeWidget.addAction(remove_file)
+        remove_file.triggered.connect(self.__remove_selected)
+
+        self.exec_()
+
+    def __add_file(self):
+        """Add a file to list of files to be imported.
+        """
+        files = open_files_dialog(self,
+                                  self.request.directory,
+                                  "Select an event collection to be imported",
+                                  "Event collection (*.evnt)")[0]
+        for file in files:
+            if file in self.__files_added:
+                continue
+            directoty, filename = os.path.split(file)
+            name, unused_ext = os.path.splitext(filename)
+            item = QtWidgets.QTreeWidgetItem([name])
+            item.file = file
+            item.name = name
+            item.filename = filename
+            item.directory = directoty
+            self.__files_added[file] = file
+            self.treeWidget.addTopLevelItem(item)
+        self.__load_files()
+        self.__check_if_import_allowed()
+
+    def __add_import_column(self, i, adc="0", removable=True):
+        """Add a column to import file.
+        
+        Args:
+            i: An integer representing the row integer.
+            adc: An integer representing ADC.
+            removable: A boolean representing if row can be removed.
+        """
+        self.__import_row_count += 1
+        label = QtWidgets.QLabel("{0}".format(self.__import_row_count))
+        remove_button = QtWidgets.QPushButton("Remove")
+        remove_button.clicked.connect(
+              lambda: self.__remove_import_column_row(remove_button))
+        remove_button.setEnabled(removable)
+        self.grid_column.addWidget(label, i, 0)
+        self.grid_column.addWidget(self.__create_combobox(adc), i, 1)
+        self.grid_column.addWidget(remove_button, i, 2)
+
+    def __add_timing_labels(self):
+        """Add timing labels in code side
+        """
+        label_adc = QtWidgets.QLabel("ADC")
+        label_low = QtWidgets.QLabel("Low")
+        label_high = QtWidgets.QLabel("High")
+        self.grid_timing.addWidget(label_adc, 0, 0)
+        self.grid_timing.addWidget(label_low, 1, 0)
+        self.grid_timing.addWidget(label_high, 2, 0)
+
+    # TODO: This part needs to be tested (sample was added).
+    def __import_files(self):
+        """Import listed files with settings defined in the dialog.
+        """
+        imported_files = {}
+        string_columns = []
+        for i in range(self.grid_column.rowCount()):
+            item = self.grid_column.itemAtPosition(i, 0)
+            if not item.isEmpty():
+                combo_widget = self.grid_column.itemAtPosition(i, 1).widget()
+                # combo_widget = combo_item
+                cur_index = combo_widget.currentIndex()
+                cur_text = combo_widget.currentText()
+                adc = int(re.sub(r"ADC ([0-9]+).*", r"\1", cur_text))
+                # + 1 since actual column, not index
+                column_index = adc * 2 + cur_index % 2 + 1  
+                string_columns.append("${0}".format(column_index))
+        string_column = ",".join(string_columns)
+        
+        self.__remove_temp_file()
+        root = self.treeWidget.invisibleRootItem()
+        root_child_count = root.childCount()
+        timing = dict()
+        for coinc_key in self.__added_timings.keys():
+            coinc_timing = self.__added_timings[coinc_key]
+            if coinc_timing.is_not_trigger:
+                timing[coinc_timing.adc] = (coinc_timing.low.value(),
+                                            coinc_timing.high.value())
+        start_time = clock()
+        progress_bar = QtWidgets.QProgressBar()
+        self.statusbar.addWidget(progress_bar, 1)
+        progress_bar.show()
+        QtCore.QCoreApplication.processEvents(QtCore.QEventLoop.AllEvents)
+        # Mac requires event processing to show progress bar and its
+        # process.
+        
+        filename_list = []
+        sample_count = 0
+        for i in range(root_child_count):
+            progress_bar.setValue(i / root_child_count)
+            QtCore.QCoreApplication.processEvents(QtCore.QEventLoop.AllEvents)
+            # Mac requires event processing to show progress bar and its
+            # process.
+            item = root.child(i)
+            filename_list.append(item.filename)
+            # request_dir = str(os.path.join(self.request.directory, item.name))
+
+            sample = self.request.samples.add_sample()
+            # TODO: add sample to tree
+            self.parent.add_root_item_to_tree(sample)
+            sample_path = os.path.join(self.request.directory, sample.directory)
+            measurement_prefix = "Measurement_" + "%02d" % \
+                                 sample.get_running_int_measurement()
+            measurement_name = measurement_prefix + "-" + item.name
+            measurement_path = os.path.join(sample_path,
+                                            measurement_name)
+            measurement = self.parent.add_new_tab("measurement", "", sample,
+                                      object_name=item.name,
+                                      import_evnt=True)
+            # measurement = sample.measurements.measurements.\
+            #     add_measurement_file(sample, "", 1, measurement_name,
+            #                          import_evnt=True)
+            output_file = os.path.join(measurement.directory_data, item.name
+                                       + ".asc")
+            n = 2
+            while True:  # Allow import of same named files.
+                if not os.path.isfile(output_file):
+                    break
+                output_file = "{0}-{2}.{1}".format(measurement.directory_data
+                 + os.sep + item.name, "asc", n)
+                n += 1
+            imported_files[sample] = output_file
+            coinc(item.file,
+                  output_file,
+                  skip_lines=self.spin_skiplines.value(),
+                  tablesize=10,
+                  trigger=self.spin_adctrigger.value(),
+                  adc_count=self.spin_adccount.value(),
+                  timing=timing,
+                  columns=string_column,
+                  nevents=self.spin_eventcount.value())
+        
+        filenames = ", ".join(filename_list)
+        self.statusbar.removeWidget(progress_bar)
+        progress_bar.hide()
+        elapsed = clock() - start_time
+        log = "Imported measurements to request: {0}".format(filenames)
+        log_var = "Variables used: {0} {1} {2} {3} {4}".format(
+            "Skip lines: " + str(self.spin_skiplines.value()),
+            "ADC trigger: " + str(self.spin_adctrigger.value()),
+            "ADC count: " + str(self.spin_adccount.value()),
+            "Timing: " + str(timing),
+            "Event count: " + str(self.spin_eventcount.value()))
+        log_elapsed = "Importing finished {0} seconds".format(int(elapsed))
+        logging.getLogger("request").info(log)
+        logging.getLogger("request").info(log_var)
+        logging.getLogger("request").info(log_elapsed)
+        self.imported = True
+        # self.parent.load_request_measurements(imported_files)
+        self.close()
+
+    def __insert_import_timings(self):
+        """Insert column selection for import to QTableWidget.
+        """
+        if self.__initiated_columns:
+            return
+        self.__initiated_columns = True
+        keys = tuple(sorted(self.adc_occurance.keys()))
+        for i in range(0, len(keys)):
+            adc = keys[i]
+            self.__add_import_column(i, adc, removable=False)
+
+    def __load_file_preview(self, file=None):
+        """Load beginning of the file to preview window.
+        
+        Args:
+            file: A string representing full path to the file.
+        """
+        if not file:
+            self.textEdit.clear()
+            self.button_coinc.setEnabled(False)
+            return
+        self.button_coinc.setEnabled(True)
+        string = file + "\r\n\r\n"
+        for i in range(1, 31):
+            line = self.__files_preview[file][i]
+            if line.strip()[-9:] == "Timestamp" or i > 30:
+                break
+            string += "{0}: {1}\n".format(i, line)
+        self.textEdit.setText(string)
+
+    def __load_files(self):
+        """Loads X lines of the data for rough estimation of values.
+        """
+        skip_length = 10
+        self.adc_occurance = {}
+        for file in self.__files_added:
+            with open(file) as fp:
+                self.__files_preview[file] = []
+                reading_data = False
+                i = 1
+                for line in fp:
+                    if i >= 1000:
+                        break
+                    if not line:
+                        continue
+                    i += 1
+                    # Get ADC values
+                    if reading_data:
+                        split = line.strip().split("\t")
+                        if not split[0] in self.adc_occurance:
+                            self.adc_occurance[split[0]] = 1
+                        else:
+                            self.adc_occurance[split[0]] += 1
+                    # Automatically set good skip amount.
+                    elif line.strip()[-9:] == "Timestamp":
+                        skip_length = i
+                        reading_data = True
+                    self.__files_preview[file].append(line.strip())
+        # Automatically set good values.
+        sort_adc_occ = OrderedDict(sorted(self.adc_occurance.items(),
+                                          reverse=True))
+        adc_keys = sorted(self.adc_occurance.keys())
+        self.spin_skiplines.setValue(skip_length)
+        self.spin_adctrigger.setMinimum(int(adc_keys[0]))
+        self.spin_adctrigger.setMaximum(int(adc_keys[-1]))
+        self.spin_adctrigger.setValue(int(tuple(sort_adc_occ.keys())[0]))
+        self.spin_adccount.setValue(int(adc_keys[-1]) + 1)
+        self.__create_timing_spinbox()
+        self.__update_timings()
+        self.__insert_import_timings()
+
+    def __check_if_import_allowed(self):
+        """Toggle state of import button depending on if it is allowed.
+        """
+        root = self.treeWidget.invisibleRootItem()
+        self.button_import.setEnabled(root.childCount() > 0)
+        self.group_importcolumn.setEnabled(root.childCount() > 0)
+
+    def __close(self):
+        """Close dialog.
+        """
+        self.__remove_temp_file()
+        self.close()
+
+    def __coinc_calc(self):
+        """Calculate coincidence for selected
+        """
+        item = self.treeWidget.currentItem()
+        input_file = item.file
+        request_dir = str(os.path.join(self.request.directory, "import_file"))
+        output_file = "{0}.{1}".format(request_dir, "tmp")
+
+        timing = dict()
+        timing_first = "1"
+        for coinc_key in self.__added_timings.keys():
+            coinc_timing = self.__added_timings[coinc_key]
+            if coinc_timing.is_not_trigger:
+                timing[coinc_timing.adc] = (coinc_timing.low.value(),
+                                            coinc_timing.high.value())
+                timing_first = coinc_timing.adc
+        # TODO: Needs a better solution for more ADCs
+        # timing_first = timing.keys().next()
+        timing_low = self.__added_timings[timing_first].low
+        timing_high = self.__added_timings[timing_first].high
+        ImportTimingGraphDialog(self, input_file, output_file,
+                                (timing_low, timing_high),
+                                icon_manager=self.__icon_manager,
+                                skip_lines=self.spin_skiplines.value(),
+                                trigger=self.spin_adctrigger.value(),
+                                adc_count=self.spin_adccount.value(),
+                                timing=timing,
+                                coinc_count=self.global_settings
+                                .get_import_coinc_count())
+
+    def __create_combobox(self, adc):
+        """Create combobox for ADC.
+        
+        Args:
+            adc: An integer representing ADC.        
+        """
+        adc_keys = sorted(self.adc_occurance.keys())
+        combobox = QtWidgets.QComboBox()
+        for key in adc_keys:
+            combobox.addItem("ADC {0}".format(key))
+            if key == adc:
+                combobox.setCurrentIndex(combobox.count() - 1)
+            combobox.addItem("ADC {0} timediff".format(key))
+        combobox.column = self.__import_row_count
+        return combobox
+
+    def __create_spinbox(self, default):
+        spinbox = QtWidgets.QSpinBox()
+        spinbox.stepBy(1)
+        spinbox.setMinimum(-1000)
+        spinbox.setMaximum(1000)
+        spinbox.setValue(int(default))
+        return spinbox
+
+    def __create_timing_spinbox(self):
+        """Generate timing spinboxes from read files.
+        """
+        i = 1
+        for adc in sorted(self.adc_occurance.keys()):
+            if adc in self.__added_timings:  # Do not add multiple times
+                continue
+            timing = self.global_settings.get_import_timing(adc)
+
+            label = QtWidgets.QLabel("{0}".format(adc))
+            spin_low = self.__create_spinbox(timing[0])
+            spin_high = self.__create_spinbox(timing[1])
+            self.__added_timings[adc] = CoincTiming(adc, spin_low, spin_high)
+            self.grid_timing.addWidget(label, 0, i)
+            self.grid_timing.addWidget(spin_low, 1, i)
+            self.grid_timing.addWidget(spin_high, 2, i)
+            i += 1
+
+    def __remove_import_column_row(self, button):
+        """Remove row from columns in import data.
+        
+        Args:
+            button: A QtWidgets.QPushButton class object which was pressed.
+        """
+        index = self.grid_column.indexOf(button)
+        row, column, unused_cols, unused_rows = \
+            self.grid_column.getItemPosition(index)
+        column_count = sorted(range(column + 1), reverse=True)
+        # Close all widgets in the row.
+        for i in column_count:
+            item = self.grid_column.itemAtPosition(row, i)
+            item.widget().close()
+        # Fix column label text and combobox column number.
+        n = 0
+        for i in range(self.grid_column.rowCount()):
+            item = self.grid_column.itemAtPosition(i, 0)
+            if not item.isEmpty():
+                n += 1
+                widget = item.widget()
+                widget.setText(str(n))
+                self.__import_row_count -= 1
+                # Fix combobox column number.
+                combo_item = self.grid_column.itemAtPosition(i, 1)
+                combo_widget = combo_item.widget()
+                combo_widget.column = n
+        self.__import_row_count = n
+
+    def __remove_selected(self):
+        """Remove the selected files from import list.
+        """
+        root = self.treeWidget.invisibleRootItem()
+        for item in self.treeWidget.selectedItems():
+            (item.parent() or root).removeChild(item)
+            self.__files_added.pop(item.file)
+        self.__check_if_import_allowed()
+        self.__load_file_preview()
+
+    def __remove_temp_file(self):
+        """Remove tempfile, if it exist, used for timing limit correction.
+        """
+        request_dir = str(os.path.join(self.request.directory, "import_file"))
+        tmp_file = "{0}.{1}".format(request_dir, "tmp")
+        try:
+            if os.path.isfile(tmp_file):
+                os.unlink(tmp_file)
+        except:
+            pass
+
+    def __select_file(self):
+        """Item is selected in treewidget.
+        """
+        item = self.treeWidget.currentItem()
+        self.__load_file_preview(item.file)
+
+    def __update_timings(self):
+        """Update spinboxes enabled state based on selected ADC trigger.
+        """
+        current_adc = str(self.spin_adctrigger.value())
+        for coinc_key in self.__added_timings.keys():
+            coinc_timing = self.__added_timings[coinc_key]
+            coinc_timing.is_not_trigger = coinc_timing.adc != current_adc
+            coinc_timing.low.setEnabled(coinc_timing.is_not_trigger)
+            coinc_timing.high.setEnabled(coinc_timing.is_not_trigger)
+
+
+class CoincTiming:
+    """Coincidence timing class
+    """
+    def __init__(self, adc, low, high):
+        """Inits coincidence timing class
+        
+        Args:
+            adc: An integer representing ADC.
+            low: A QtWidgets.QSpinBox representing spinbox for low value.
+            high: A QtWidgets.QSpinBox representing spinbox for high value.
+        """
+        self.adc = adc
+        self.low = low
+        self.high = high
+        self.is_not_trigger = True