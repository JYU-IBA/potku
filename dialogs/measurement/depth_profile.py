# coding=utf-8
"""
Created on 5.4.2013
Updated on 4.12.2018

Potku is a graphical user interface for analyzation and 
visualization of measurement data collected from a ToF-ERD 
telescope. For physics calculations Potku uses external 
analyzation components.  
Copyright (C) 2013-2018 Jarkko Aalto, Severi Jääskeläinen, Samuel Kaiponen,
Timo Konu, Samuli Kärkkäinen, Samuli Rahkonen, Miika Raunio, Heta Rekilä and
Sinikka Siironen

This program is free software; you can redistribute it and/or
modify it under the terms of the GNU General Public License
as published by the Free Software Foundation; either version 2
of the License, or (at your option) any later version.

This program is distributed in the hope that it will be useful,
but WITHOUT ANY WARRANTY; without even the implied warranty of
MERCHANTABILITY or FITNESS FOR A PARTICULAR PURPOSE.  See the
GNU General Public License for more details.

You should have received a copy of the GNU General Public License
along with this program (file named 'LICENCE').
"""
__author__ = "Jarkko Aalto \n Timo Konu \n Samuli Kärkkäinen " \
             "\n Samuli Rahkonen \n Miika Raunio \n Severi Jääskeläinen \n " \
             "Samuel Kaiponen \n Heta Rekilä \n Sinikka Siironen"
__version__ = "2.0"

import dialogs.dialog_functions as df
import widgets.gui_utils as gutils
import widgets.binding as bnd
import modules.depth_files as depth_files
import modules.cut_file as cut_file

from pathlib import Path
from typing import List
from typing import Optional

from widgets.gui_utils import StatusBarHandler
from widgets.base_tab import BaseTab
from modules.element import Element
from modules.measurement import Measurement
from modules.global_settings import GlobalSettings
from modules.observing import ProgressReporter
from modules.enums import DepthProfileUnit

from PyQt5 import QtWidgets
from PyQt5 import uic
from PyQt5.QtCore import QLocale

from widgets.matplotlib.measurement.depth_profile import \
    MatplotlibDepthProfileWidget


class DepthProfileDialog(QtWidgets.QDialog):
    """
    Dialog for making a depth profile.
    """
    # TODO replace these global variables with PropertySavingWidget
    checked_cuts = {}
    x_unit = DepthProfileUnit.ATOMS_PER_SQUARE_CM
    line_zero = False
    line_scale = False
    used_eff = False
    systerr = 0.0

    status_msg = bnd.bind("label_status")
    used_cuts = bnd.bind("treeWidget")
    cross_sections = bnd.bind("label_cross")
    tof_slope = bnd.bind("label_calibslope")
    tof_offset = bnd.bind("label_caliboffset")
    depth_stop = bnd.bind("label_depthstop")
    depth_steps = bnd.bind("label_depthnumber")
    depth_bin = bnd.bind("label_depthbin")
    depth_scale = bnd.bind("label_depthscale")
    used_efficiency_files = bnd.bind("label_efficiency_files")
    warning = bnd.bind("label_warning_text")

    systematic_error = bnd.bind("spin_systerr")
    show_scale_line = bnd.bind("check_scaleline")
    show_used_eff = bnd.bind("show_eff")
    show_zero_line = bnd.bind("check_0line")
    reference_density = bnd.bind("sbox_reference_density")
    x_axis_units = bnd.bind("group_x_axis_units")
    
    def __init__(self, parent: BaseTab, measurement: Measurement,
                 global_settings: GlobalSettings, statusbar:
                 Optional[QtWidgets.QStatusBar] = None):
        """Inits depth profile dialog.
        
        Args:
            parent: a MeasurementTabWidget.
            measurement: a Measurement object
            global_settings: a GlobalSettings object
            statusbar: a QStatusBar object
        """
        super().__init__()
        uic.loadUi(gutils.get_ui_dir() / "ui_depth_profile_params.ui", self)

        self.parent = parent
        self.measurement = measurement
        self.statusbar = statusbar
        
        # Connect buttons
        self.OKButton.clicked.connect(self._accept_params)
        self.cancelButton.clicked.connect(self.close)

        locale = QLocale.c()
        self.spin_systerr.setLocale(locale)
        self.sbox_reference_density.setLocale(locale)

        m_name = self.measurement.name
        if m_name not in DepthProfileDialog.checked_cuts:
            DepthProfileDialog.checked_cuts[m_name] = set()

        gutils.fill_cuts_treewidget(
            self.measurement,
            self.treeWidget.invisibleRootItem(),
            use_elemloss=True)
        self.used_cuts = DepthProfileDialog.checked_cuts[m_name]

        self._update_label()
        self.treeWidget.itemClicked.connect(self._update_label)

        gutils.set_btn_group_data(self.group_x_axis_units, DepthProfileUnit)
        self.x_axis_units = DepthProfileDialog.x_unit
        if self.x_axis_units == DepthProfileUnit.NM:
            self._show_reference_density()
        else:
            self._hide_reference_density()

        self.radioButtonNm.clicked.connect(self._show_reference_density)
        self.radioButtonAtPerCm2.clicked.connect(
            self._hide_reference_density)

        self.systematic_error = DepthProfileDialog.systerr
        self.show_scale_line = DepthProfileDialog.line_scale
        self.show_zero_line = DepthProfileDialog.line_zero
        self.show_used_eff = DepthProfileDialog.used_eff

        self.cross_sections = global_settings.get_cross_sections()

        self._show_measurement_settings()
        self._show_efficiency_files()
        self.eff_files_str = self.used_efficiency_files
        self.exec_()

<<<<<<< HEAD
    def _check_if_elemental_losses(self, used_cuts):
            if len(used_cuts) > 1:
                cuts = []
                for cut in used_cuts:
                    cuts.append(".".join(cut.name.split(".")[:2]))
                indices = []
                # TODO: Is there better way to find indices?
                for c in cuts:
                    indices.append([i for i, x in enumerate(cuts) if x == c])
                # TODO: How much information do we want to print?
                for index in indices:
                    if len(index) < 2:  # If there are no elemental losses
                        continue
                    else:
                        files = []
                        for i in index:
                            files.append(used_cuts[i].name)
                        files = " and ".join(files)
                        from PyQt5.QtWidgets import QMessageBox
                        msg = QMessageBox.warning(self, 'Are you sure?', "There are multiple cut-files selected for the same element(s). This will sum up " + files + " at least but there might be more. Check the elemental losses if you are not sure what you are doing.", QMessageBox.Yes | QMessageBox.No, QMessageBox.No)
                        if msg == QMessageBox.Yes:
                            return True
                        else:
                            return False

=======
    def _update_label(self):
        if len(self.used_cuts) == 0:
            return
        else:
            if len(self.used_cuts) > 1:
                cuts = []
                for cut in self.used_cuts:
                    cuts.append(cut.suffixes[0])

                indices = []
                for c in cuts:
                    indices.append([i for i, sublist in enumerate(cuts) if sublist == c])

                indices = [list(sublist) for sublist in set(tuple(sublist) for sublist in indices)]
                indices_length = [len(x) for x in indices]

                if any(length > 1 for length in indices_length):
                    files = []
                    for index in indices:
                        if len(index) < 2:
                            continue
                        files.append((self.used_cuts[index[0]].suffixes[0].replace('.', '')))
                    warning_message = "Multiple .cut-files selected for following element(s): {} \nCheck the elemental losses if you are not sure what you are doing."
                    if len(files) > 1:  # If there are multiple elements
                        files = ' and '.join(files)
                        warning_message = warning_message.format(files)
                    else:  # If theres is only one element
                        warning_message = warning_message.format(files[0])
                    self.label_warning_text.setText(warning_message)
                    self.label_warning_text.setStyleSheet("color: red")
                    return
                self.label_warning_text.setText('')
                return
>>>>>>> d273e4e0

    @gutils.disable_widget
    def _accept_params(self, *_):
        """Accept given parameters.

        Args:
            *_: unused event args
        """
        self.status_msg = ""
        sbh = StatusBarHandler(self.statusbar)
        sbh.reporter.report(10)

        try:
            output_dir = self.measurement.get_depth_profile_dir()
            
            # Get the filepaths of the selected items
            used_cuts = self.used_cuts
            if self._check_if_elemental_losses(used_cuts):
                pass
            else:
                return

            DepthProfileDialog.checked_cuts[self.measurement.name] = set(
                used_cuts)
            # TODO could take care of RBS selection here
            elements = [
                Element.from_string(fp.name.split(".")[1])
                for fp in used_cuts
            ]

            x_unit = self.x_axis_units

            DepthProfileDialog.x_unit = x_unit
            DepthProfileDialog.line_zero = self.show_zero_line
            DepthProfileDialog.line_scale = self.show_scale_line
            DepthProfileDialog.systerr = self.systematic_error
            DepthProfileDialog.used_eff = self.show_used_eff
            DepthProfileDialog.eff_files_str = self.eff_files_str

            sbh.reporter.report(20)

            # If items are selected, proceed to generating the depth profile
            if used_cuts:
                self.status_msg = "Please wait. Creating depth profile."
                if self.parent.depth_profile_widget:
                    self.parent.del_widget(self.parent.depth_profile_widget)

                # If reference density changed, update value to measurement
                if x_unit == DepthProfileUnit.NM:
                    _, _, _, profile, measurement = \
                        self.measurement.get_used_settings()
                    if profile.reference_density != self.reference_density:
                        profile.reference_density = self.reference_density
                        measurement.to_file()
                
                self.parent.depth_profile_widget = DepthProfileWidget(
                    self.parent, output_dir, used_cuts, elements, x_unit,
                    DepthProfileDialog.line_zero, DepthProfileDialog.used_eff,
                    DepthProfileDialog.line_scale, DepthProfileDialog.systerr,
                    DepthProfileDialog.eff_files_str,
                    progress=sbh.reporter.get_sub_reporter(
                        lambda x: 30 + 0.6 * x
                    ))

                sbh.reporter.report(90)
                
                icon = self.parent.icon_manager.get_icon(
                    "depth_profile_icon_2_16.png")
                self.parent.add_widget(
                    self.parent.depth_profile_widget, icon=icon)
                self.close()
            else:
                self.status_msg = "Please select .cut file[s] to create " \
                                  "depth profiles."
        except Exception as e:
            error_log = f"Exception occurred when trying to create depth " \
                        f"profiles: {e}"
            self.measurement.log_error(error_log)
        finally:
            sbh.reporter.report(100)

    def _duplicates(lst, item):
        return [i for i, x in enumerate(lst) if x == item]

    def _show_reference_density(self):
        """
        Add a filed for modifying the reference density.
        """
        self.label_reference_density.setVisible(True)
        self.sbox_reference_density.setVisible(True)

    def _hide_reference_density(self):
        """
        Remove reference density form dialog if it is there.
        """
        self.label_reference_density.setVisible(False)
        self.sbox_reference_density.setVisible(False)

    def _show_efficiency_files(self):
        """Update efficiency files to UI which are used.
        """
        detector, *_ = self.measurement.get_used_settings()
        self.used_efficiency_files = df.get_efficiency_text(
            self.treeWidget, detector)

    def _show_measurement_settings(self):
        """Show some important setting values in the depth profile parameter
        dialog for the user.
        """
        detector, _, _, profile, _ = self.measurement.get_used_settings()

        self.tof_slope = detector.tof_slope
        self.tof_offset = detector.tof_offset
        self.depth_stop = profile.depth_step_for_stopping
        self.depth_steps = profile.number_of_depth_steps
        self.depth_bin = profile.depth_step_for_output
        self.depth_scale = f"{profile.depth_for_concentration_from} - " \
                           f"{profile.depth_for_concentration_to}"
        self.reference_density = profile.reference_density
        

class DepthProfileWidget(QtWidgets.QWidget):
    """Depth Profile widget which is added to measurement tab.
    """
    save_file = "widget_depth_profile.save"
    
    def __init__(self, parent: BaseTab, output_dir: Path, cut_files: List[Path],
                 elements: List[Element], x_units: DepthProfileUnit,
                 line_zero: bool, used_eff: bool, line_scale: bool,
                 systematic_error: float,
                 eff_files_str: str,
                 progress: Optional[ProgressReporter] = None):
        """Inits widget.
        
        Args:
            parent: a MeasurementTabWidget.
            output_dir: full path to depth file location
            cut_files: A list of Cut files.
            elements: A list of Element objects that are used in depth profile.
            x_units: Units to be used for x-axis of depth profile.
            line_zero: A boolean representing if vertical line is drawn at zero.
            used_eff: A boolean representing if used eff files are shown.
            line_scale: A boolean representing if horizontal line is drawn at 
                        the defined depth scale.
            systematic_error: A double representing systematic error.
        """
        try:
            super().__init__()
            uic.loadUi(gutils.get_ui_dir() / "ui_depth_profile.ui", self)

            self.parent = parent
            self.measurement: Measurement = parent.obj
            self.output_dir = output_dir
            self.elements = elements
            self.x_units = x_units
            self.use_cuts = cut_files
            self._line_zero_shown = line_zero
            self._eff_files_shown = used_eff
            self._line_scale_shown = line_scale
            self._systematic_error = systematic_error

            if progress is not None:
                sub_progress = progress.get_sub_reporter(lambda x: 0.5 * x)
            else:
                sub_progress = None

            depth_files.generate_depth_files(
                self.use_cuts, self.output_dir, self.measurement,
                progress=sub_progress
            )

            if progress is not None:
                progress.report(50)
            
            # Check for RBS selections.
            rbs_list = cut_file.get_rbs_selections(self.use_cuts)

            for rbs in rbs_list:
                # Search and replace instances of Beam element with scatter
                # elements.
                # When loading request, the scatter element is already
                # replaced. This is essentially done only when creating
                # a new Depth Profile graph.
                # TODO seems overly complicated. This stuff should be sorted
                #  before initializing the widget
                element = Element.from_string(rbs.split(".")[0])
                for i, elem in enumerate(elements):
                    if elem == element:
                        elements[i] = rbs_list[rbs]

            if self._line_scale_shown:
                _, _, _, profile, _ = self.measurement.get_used_settings()
                depth_scale = (
                    profile.depth_for_concentration_from,
                    profile.depth_for_concentration_to
                )
            else:
                depth_scale = None

            if progress is not None:
                sub_progress = progress.get_sub_reporter(
                    lambda x: 50 + 0.5 * x)
            else:
                sub_progress = None
            
            self.matplotlib = MatplotlibDepthProfileWidget(
                self, self.output_dir, self.elements, rbs_list,
                icon_manager=self.parent.icon_manager,
                selection_colors=self.measurement.selector.get_colors(),
                depth_scale=depth_scale, x_units=self.x_units,
                add_line_zero=self._line_zero_shown,
                show_eff_files=self._eff_files_shown,
                used_eff_str=eff_files_str,
                systematic_error=self._systematic_error, progress=sub_progress)
        except Exception as e:
            msg = f"Could not create Depth Profile graph: {e}"
            self.measurement.log_error(msg)
            if hasattr(self, "matplotlib"):
                self.matplotlib.delete()
        finally:
            if progress is not None:
                progress.report(100)

    def delete(self):
        """Delete variables and do clean up.
        """
        self.matplotlib.delete()
        self.matplotlib = None
        self.close()

    def closeEvent(self, evnt):
        """Reimplemented method when closing widget.
        """
        self.parent.depth_profile_widget = None
        file = Path(self.measurement.directory, self.save_file)
        try:
            file.unlink()
        except OSError:
            pass
        super().closeEvent(evnt)

    def save_to_file(self):
        """Save object information to file.
        """
        output_dir = Path.relative_to(
            self.output_dir, self.measurement.directory)

        file = Path(self.measurement.get_depth_profile_dir(), self.save_file)

        with file.open("w") as fh:
            fh.write("{0}\n".format(str(output_dir)))
            fh.write("{0}\n".format("\t".join([
                str(element) for element in self.elements])))
            fh.write("{0}\n".format("\t".join([
                str(cut) for cut in self.use_cuts])))
            fh.write("{0}\n".format(self.x_units))
            fh.write("{0}\n".format(self._line_zero_shown))
            fh.write("{0}\n".format(self._line_scale_shown))
            fh.write("{0}".format(self._systematic_error))

    def update_use_cuts(self):
        """
        Update used cuts list with new Measurement cuts.
        """
        changes_dir = self.measurement.get_changes_dir()
        df.update_cuts(
            self.use_cuts, self.measurement.get_cuts_dir(), changes_dir)

        self.output_dir = self.measurement.get_depth_profile_dir()<|MERGE_RESOLUTION|>--- conflicted
+++ resolved
@@ -148,7 +148,6 @@
         self.eff_files_str = self.used_efficiency_files
         self.exec_()
 
-<<<<<<< HEAD
     def _check_if_elemental_losses(self, used_cuts):
             if len(used_cuts) > 1:
                 cuts = []
@@ -174,7 +173,6 @@
                         else:
                             return False
 
-=======
     def _update_label(self):
         if len(self.used_cuts) == 0:
             return
@@ -208,7 +206,6 @@
                     return
                 self.label_warning_text.setText('')
                 return
->>>>>>> d273e4e0
 
     @gutils.disable_widget
     def _accept_params(self, *_):
