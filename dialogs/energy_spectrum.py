--- conflicted
+++ resolved
@@ -1,368 +1,363 @@
-# coding=utf-8
-"""
-Created on 25.3.2013
-Updated on 10.4.2018
-
-Potku is a graphical user interface for analyzation and 
-visualization of measurement data collected from a ToF-ERD 
-telescope. For physics calculations Potku uses external 
-analyzation components.  
-Copyright (C) Jarkko Aalto, Timo Konu, Samuli Kärkkäinen, Samuli Rahkonen and 
-Miika Raunio
-
-This program is free software; you can redistribute it and/or
-modify it under the terms of the GNU General Public License
-as published by the Free Software Foundation; either version 2
-of the License, or (at your option) any later version.
-
-This program is distributed in the hope that it will be useful,
-but WITHOUT ANY WARRANTY; without even the implied warranty of
-MERCHANTABILITY or FITNESS FOR A PARTICULAR PURPOSE.  See the
-GNU General Public License for more details.
-
-You should have received a copy of the GNU General Public License
-along with this program (file named 'LICENCE').
-"""
-from PyQt5.QtCore import Qt
-
-from modules.general_functions import read_espe_file
-from modules.measurement import Measurement
-
-__author__ = "Jarkko Aalto \n Timo Konu \n Samuli Kärkkäinen \n Samuli Rahkonen \n Miika Raunio \n" \
-             "Severi Jääskeläinen \n Samuel Kaiponen \n Heta Rekilä \n Sinikka Siironen"
-__version__ = "2.0"
-
-import logging
-import os
-import sys
-
-from PyQt5 import uic, QtCore, QtWidgets
-
-import modules.masses as masses
-from modules.cut_file import is_rbs, get_scatter_element
-from modules.element import Element
-from modules.energy_spectrum import EnergySpectrum
-from modules.null import Null
-from widgets.matplotlib.measurement.energy_spectrum import \
-    MatplotlibEnergySpectrumWidget
-
-
-class EnergySpectrumParamsDialog(QtWidgets.QDialog):
-    checked_cuts = {}
-    bin_width = 0.1
-
-    def __init__(self, parent):
-        """Inits energy spectrum dialog.
-        
-        Args:
-            parent: A TabWidget.
-        """
-        super().__init__()
-        self.parent = parent
-        self.ui = uic.loadUi(
-            os.path.join("ui_files", "ui_energy_spectrum_params.ui"), self)
-
-        # Connect buttons
-        self.ui.pushButton_Cancel.clicked.connect(self.close)
-
-        width = EnergySpectrumParamsDialog.bin_width
-        self.ui.histogramTicksDoubleSpinBox.setValue(width)
-
-        if isinstance(self.parent.obj, Measurement):
-            self.measurement = self.parent.obj
-            self.__global_settings = self.measurement.request.global_settings
-            self.ui.pushButton_OK.clicked.connect(self.__accept_params)
-
-            m_name = self.measurement.name
-            if not m_name in EnergySpectrumParamsDialog.checked_cuts.keys():
-                EnergySpectrumParamsDialog.checked_cuts[m_name] = []
-            self.measurement.fill_cuts_treewidget(
-                self.ui.treeWidget,
-                True,
-                EnergySpectrumParamsDialog.checked_cuts[m_name])
-
-            self.__update_eff_files()
-
-            if not hasattr(self.measurement, "measurement_settings"):
-                QtWidgets.QMessageBox.question(self, "Warning",
-                                               "Settings have not been set. Please set settings before continuing.",
-                                               QtWidgets.QMessageBox.Ok,
-                                               QtWidgets.QMessageBox.Ok)
-            else:
-                if not self.measurement.measurement_settings.has_been_set():
-                    reply = QtWidgets.QMessageBox.question(self, "Warning",
-                                                           "Not all settings have been set. Do you want to continue?",
-                                                           QtWidgets.QMessageBox.Yes | QtWidgets.QMessageBox.No,
-                                                           QtWidgets.QMessageBox.No)
-                    if reply == QtWidgets.QMessageBox.No:
-                        self.close()
-                        return
-                self.exec_()
-
-        else:
-            header_item = QtWidgets.QTreeWidgetItem()
-            header_item.setText(0, "Calculated energy spectra")
-            self.ui.treeWidget.setHeaderItem(header_item)
-
-            self.ui.pushButton_OK.clicked.connect(self.__get_selected_spectra)
-
-            self.result_files = []
-            for file in os.listdir(self.parent.obj.directory):
-                if file.endswith(".simu"):
-                    item = QtWidgets.QTreeWidgetItem()
-                    item.setText(0, file)
-                    item.setCheckState(0, QtCore.Qt.Unchecked)
-                    self.ui.treeWidget.addTopLevelItem(item)
-
-            self.exec_()
-
-    def __get_selected_spectra(self):
-        """Reads selected spectra from dialog.
-        """
-        root = self.ui.treeWidget.invisibleRootItem()
-        child_count = root.childCount()
-        for i in range(child_count):
-            item = root.child(i)
-            if item.checkState(0):
-                self.result_files.append(os.path.join(self.parent.obj.directory,
-                                                      item.text(0)))
-        self.bin_width = self.ui.histogramTicksDoubleSpinBox.value()
-
-        self.close()
-
-    def __accept_params(self):
-        """Accept given parameters and cut files.
-        """
-        width = self.ui.histogramTicksDoubleSpinBox.value()
-        use_cuts = []
-        root = self.ui.treeWidget.invisibleRootItem()
-        child_count = root.childCount()
-        m_name = self.measurement.name
-        EnergySpectrumParamsDialog.checked_cuts[m_name].clear()
-        for i in range(child_count):
-            item = root.child(i)
-            if item.checkState(0):
-                use_cuts.append(os.path.join(item.directory, item.file_name))
-                EnergySpectrumParamsDialog.checked_cuts[m_name].append(
-                    item.file_name)
-            child_count = item.childCount()
-            if child_count > 0:  # Elemental Losses
-                dir_elo = os.path.join(
-                    self.measurement.directory_composition_changes, "Changes")
-                for i in range(child_count):
-                    item_child = item.child(i)
-                    if item_child.checkState(0):
-                        use_cuts.append(
-                            os.path.join(dir_elo, item_child.file_name))
-                        EnergySpectrumParamsDialog.checked_cuts[m_name].append(
-                            item_child.file_name)
-        EnergySpectrumParamsDialog.bin_width = width
-        if use_cuts:
-            self.ui.label_status.setText(
-                "Please wait. Creating energy spectrum.")
-            QtCore.QCoreApplication.processEvents(QtCore.QEventLoop.AllEvents)
-            if self.parent.energy_spectrum_widget:
-                self.parent.del_widget(self.parent.energy_spectrum_widget)
-            self.parent.energy_spectrum_widget = EnergySpectrumWidget(
-                self.parent,
-                use_cuts,
-                width)
-
-            # Check that matplotlib attribute exists after creation of energy spectrum widget.
-            # If it doesn't exists, that means that the widget hasn't been initialized properly
-            # and the program should show an error dialog.
-            if hasattr(self.parent.energy_spectrum_widget, "matplotlib"):
-                icon = self.parent.icon_manager.get_icon(
-                    "energy_spectrum_icon_16.png")
-                self.parent.add_widget(self.parent.energy_spectrum_widget,
-                                       icon=icon)
-
-                measurement_name = self.measurement.name
-                msg = "[{0}] Created Energy Spectrum. {1} {2}".format(
-                    measurement_name,
-                    "Bin width: {0}".format(width),
-                    "Cut files: {0}".format(", ".join(use_cuts))
-                )
-                logging.getLogger("request").info(msg)
-                logging.getLogger(measurement_name).info(
-                    "Created Energy Spectrum. Bin width: {0} Cut files: {1}".format(
-                        width,
-                        ", ".join(use_cuts)))
-                log_info = "Energy Spectrum graph points:\n"
-                data = self.parent.energy_spectrum_widget.energy_spectrum_data
-                splitinfo = "\n".join(["{0}: {1}".format(key, ", ".join(
-                    "({0};{1})".format(round(v[0], 2), v[1]) \
-                    for v in data[key])) for key in data.keys()])
-                logging.getLogger(measurement_name).info(log_info + splitinfo)
-                self.close()
-            else:
-                self.close()
-                reply = QtWidgets.QMessageBox.critical(self, "Error",
-                                                       "An error occured while trying to create energy spectrum",
-                                                       QtWidgets.QMessageBox.Ok,
-                                                       QtWidgets.QMessageBox.Ok)
-
-    def __update_eff_files(self):
-        """Update efficiency files to UI which are used.
-        """
-        # This is probably not the most effective way, or practical for 
-        # that matter, to get all efficiency files from directory defined
-        # in global settings that match the cut files of measurements.
-<<<<<<< HEAD
-        # TODO: ask from measurement get_detector_or_default
-        eff_files = self.measurement.detector.get_efficiency_files()
-=======
-        if self.measurement.detector:
-            eff_files = self.measurement.detector.get_efficiency_files()
-        else:
-            eff_files = self.measurement.request.default_detector.get_efficiency_files()
->>>>>>> 07f6ac9c
-        eff_files_used = []
-        root = self.ui.treeWidget.invisibleRootItem()
-        child_count = root.childCount()
-        for eff in eff_files:
-            str_element, unused_ext = eff.split(".")
-            element = Element.from_string(str_element)
-            for i in range(child_count):
-                item = root.child(i)
-                # TODO: Perhaps make this update every time a cut file is
-                # selected so user knows exactly what files are used instead
-                # of what files match all the cut files.
-                # if not item.checkState(0): continue
-                cut_element = Element.from_string(item.file_name.split(".")[1])
-                mass = cut_element.isotope.mass
-                if not mass:
-                    mass = round(
-                        masses.get_standard_isotope(cut_element.symbol),
-                        0)
-                if cut_element.symbol == element.symbol \
-                        and mass == element.isotope.mass:
-                    eff_files_used.append(eff)
-        if eff_files_used:
-            self.ui.label_efficiency_files.setText(
-                "Efficiency files used: {0}".format(", ".join(eff_files_used)))
-        else:
-            self.ui.label_efficiency_files.setText("No efficiency files.")
-
-
-class EnergySpectrumWidget(QtWidgets.QWidget):
-    """Energy spectrum widget which is added to measurement tab.
-    """
-    save_file = "widget_energy_spectrum.save"
-
-    def __init__(self, parent, use_cuts=[], bin_width=0.1):
-        """Inits widget.
-        
-        Args:
-            parent: A TabWidget.
-            use_cuts: A string list representing Cut files.
-            bin_width: A float representing Energy Spectrum histogram's bin width.
-        """
-        try:
-            super().__init__()
-            self.parent = parent
-            self.icon_manager = parent.icon_manager
-            self.progress_bar = None
-            self.use_cuts = use_cuts
-            self.bin_width = bin_width
-            self.energy_spectrum_data = []
-            rbs_list = {}
-
-            self.ui = uic.loadUi(os.path.join("ui_files",
-                                              "ui_energy_spectrum.ui"),
-                                 self)
-            title = "{0} - Bin Width: {1}".format(self.ui.windowTitle(), bin_width)
-            self.ui.setWindowTitle(title)
-
-            if isinstance(self.parent.obj, Measurement):
-                self.measurement = self.parent.obj
-                if self.measurement.statusbar:
-                    self.progress_bar = QtWidgets.QProgressBar()
-                    self.measurement.statusbar.addWidget(self.progress_bar, 1)
-                    self.progress_bar.show()
-                    QtCore.QCoreApplication.processEvents(
-                        QtCore.QEventLoop.AllEvents)
-                    # Mac requires event processing to show progress bar and its
-                    # process.
-                else:
-                    self.progress_bar = None
-
-                # Generate new tof.in file for external programs
-                self.measurement.generate_tof_in()
-                # Do energy spectrum stuff on this
-                self.energy_spectrum = EnergySpectrum(self.measurement,
-                                                      use_cuts,
-                                                      bin_width,
-                                                      progress_bar=self.progress_bar)
-                self.energy_spectrum_data = self.energy_spectrum.calculate_spectrum()
-
-                # Check for RBS selections.
-                for cut in self.use_cuts:
-                    filename = os.path.basename(cut)
-                    split = filename.split(".")
-                    if is_rbs(cut):
-                        # This should work for regular cut and split.
-                        key = "{0}.{1}.{2}".format(split[1], split[2], split[3])
-                        rbs_list[key] = get_scatter_element(cut)
-
-            else:
-                for file in use_cuts:
-                    self.energy_spectrum_data.append(read_espe_file(file))
-
-            # Graph in matplotlib widget and add to window
-            self.matplotlib = MatplotlibEnergySpectrumWidget(
-                self,
-                self.energy_spectrum_data,
-                rbs_list)
-        except:
-            import traceback
-            msg = "Could not create Energy Spectrum graph. "
-            err_file = sys.exc_info()[2].tb_frame.f_code.co_filename
-            str_err = ", ".join([sys.exc_info()[
-                                     0].__name__ + ": " + traceback._some_str(
-                sys.exc_info()[1]), err_file,
-                                 str(sys.exc_info()[2].tb_lineno)])
-            msg += str_err
-            logging.getLogger(self.measurement.name).error(msg)
-            if hasattr(self, "matplotlib"):
-                self.matplotlib.delete()
-        finally:
-            if self.progress_bar:
-                self.measurement.statusbar.removeWidget(self.progress_bar)
-                self.progress_bar.hide()
-
-    def delete(self):
-        """Delete variables and do clean up.
-        """
-        self.energy_spectrum = None
-        self.progress_bar = None
-        self.matplotlib.delete()
-        self.matplotlib = None
-        self.ui.close()
-        self.ui = None
-        self.close()
-
-    def closeEvent(self, evnt):
-        """Reimplemented method when closing widget.
-        """
-        self.parent.energy_spectrum_widget = Null()
-        file = os.path.join(self.parent.obj.directory, self.save_file)
-        try:
-            if os.path.isfile(file):
-                os.unlink(file)
-        except:
-            pass
-        super().closeEvent(evnt)
-
-    def save_to_file(self):
-        """Save object information to file.
-        """
-        files = "\t".join([tmp.replace(self.measurement.directory + "\\",
-                                       "")
-                           for tmp in self.use_cuts])
-        file = os.path.join(self.measurement.directory_energy_spectra,
-                            self.save_file)
-        fh = open(file, "wt")
-        fh.write("{0}\n".format(files))
-        fh.write("{0}".format(self.bin_width))
-        fh.close()
+# coding=utf-8
+"""
+Created on 25.3.2013
+Updated on 10.4.2018
+
+Potku is a graphical user interface for analyzation and 
+visualization of measurement data collected from a ToF-ERD 
+telescope. For physics calculations Potku uses external 
+analyzation components.  
+Copyright (C) Jarkko Aalto, Timo Konu, Samuli Kärkkäinen, Samuli Rahkonen and 
+Miika Raunio
+
+This program is free software; you can redistribute it and/or
+modify it under the terms of the GNU General Public License
+as published by the Free Software Foundation; either version 2
+of the License, or (at your option) any later version.
+
+This program is distributed in the hope that it will be useful,
+but WITHOUT ANY WARRANTY; without even the implied warranty of
+MERCHANTABILITY or FITNESS FOR A PARTICULAR PURPOSE.  See the
+GNU General Public License for more details.
+
+You should have received a copy of the GNU General Public License
+along with this program (file named 'LICENCE').
+"""
+from PyQt5.QtCore import Qt
+
+from modules.general_functions import read_espe_file
+from modules.measurement import Measurement
+
+__author__ = "Jarkko Aalto \n Timo Konu \n Samuli Kärkkäinen \n Samuli Rahkonen \n Miika Raunio \n" \
+             "Severi Jääskeläinen \n Samuel Kaiponen \n Heta Rekilä \n Sinikka Siironen"
+__version__ = "2.0"
+
+import logging
+import os
+import sys
+
+from PyQt5 import uic, QtCore, QtWidgets
+
+import modules.masses as masses
+from modules.cut_file import is_rbs, get_scatter_element
+from modules.element import Element
+from modules.energy_spectrum import EnergySpectrum
+from modules.null import Null
+from widgets.matplotlib.measurement.energy_spectrum import \
+    MatplotlibEnergySpectrumWidget
+
+
+class EnergySpectrumParamsDialog(QtWidgets.QDialog):
+    checked_cuts = {}
+    bin_width = 0.1
+
+    def __init__(self, parent):
+        """Inits energy spectrum dialog.
+        
+        Args:
+            parent: A TabWidget.
+        """
+        super().__init__()
+        self.parent = parent
+        self.ui = uic.loadUi(
+            os.path.join("ui_files", "ui_energy_spectrum_params.ui"), self)
+
+        # Connect buttons
+        self.ui.pushButton_Cancel.clicked.connect(self.close)
+
+        width = EnergySpectrumParamsDialog.bin_width
+        self.ui.histogramTicksDoubleSpinBox.setValue(width)
+
+        if isinstance(self.parent.obj, Measurement):
+            self.measurement = self.parent.obj
+            self.__global_settings = self.measurement.request.global_settings
+            self.ui.pushButton_OK.clicked.connect(self.__accept_params)
+
+            m_name = self.measurement.name
+            if not m_name in EnergySpectrumParamsDialog.checked_cuts.keys():
+                EnergySpectrumParamsDialog.checked_cuts[m_name] = []
+            self.measurement.fill_cuts_treewidget(
+                self.ui.treeWidget,
+                True,
+                EnergySpectrumParamsDialog.checked_cuts[m_name])
+
+            self.__update_eff_files()
+
+            if not hasattr(self.measurement, "measurement_settings"):
+                QtWidgets.QMessageBox.question(self, "Warning",
+                                               "Settings have not been set. Please set settings before continuing.",
+                                               QtWidgets.QMessageBox.Ok,
+                                               QtWidgets.QMessageBox.Ok)
+            else:
+                if not self.measurement.measurement_settings.has_been_set():
+                    reply = QtWidgets.QMessageBox.question(self, "Warning",
+                                                           "Not all settings have been set. Do you want to continue?",
+                                                           QtWidgets.QMessageBox.Yes | QtWidgets.QMessageBox.No,
+                                                           QtWidgets.QMessageBox.No)
+                    if reply == QtWidgets.QMessageBox.No:
+                        self.close()
+                        return
+                self.exec_()
+
+        else:
+            header_item = QtWidgets.QTreeWidgetItem()
+            header_item.setText(0, "Calculated energy spectra")
+            self.ui.treeWidget.setHeaderItem(header_item)
+
+            self.ui.pushButton_OK.clicked.connect(self.__get_selected_spectra)
+
+            self.result_files = []
+            for file in os.listdir(self.parent.obj.directory):
+                if file.endswith(".simu"):
+                    item = QtWidgets.QTreeWidgetItem()
+                    item.setText(0, file)
+                    item.setCheckState(0, QtCore.Qt.Unchecked)
+                    self.ui.treeWidget.addTopLevelItem(item)
+
+            self.exec_()
+
+    def __get_selected_spectra(self):
+        """Reads selected spectra from dialog.
+        """
+        root = self.ui.treeWidget.invisibleRootItem()
+        child_count = root.childCount()
+        for i in range(child_count):
+            item = root.child(i)
+            if item.checkState(0):
+                self.result_files.append(os.path.join(self.parent.obj.directory,
+                                                      item.text(0)))
+        self.bin_width = self.ui.histogramTicksDoubleSpinBox.value()
+
+        self.close()
+
+    def __accept_params(self):
+        """Accept given parameters and cut files.
+        """
+        width = self.ui.histogramTicksDoubleSpinBox.value()
+        use_cuts = []
+        root = self.ui.treeWidget.invisibleRootItem()
+        child_count = root.childCount()
+        m_name = self.measurement.name
+        EnergySpectrumParamsDialog.checked_cuts[m_name].clear()
+        for i in range(child_count):
+            item = root.child(i)
+            if item.checkState(0):
+                use_cuts.append(os.path.join(item.directory, item.file_name))
+                EnergySpectrumParamsDialog.checked_cuts[m_name].append(
+                    item.file_name)
+            child_count = item.childCount()
+            if child_count > 0:  # Elemental Losses
+                dir_elo = os.path.join(
+                    self.measurement.directory_composition_changes, "Changes")
+                for i in range(child_count):
+                    item_child = item.child(i)
+                    if item_child.checkState(0):
+                        use_cuts.append(
+                            os.path.join(dir_elo, item_child.file_name))
+                        EnergySpectrumParamsDialog.checked_cuts[m_name].append(
+                            item_child.file_name)
+        EnergySpectrumParamsDialog.bin_width = width
+        if use_cuts:
+            self.ui.label_status.setText(
+                "Please wait. Creating energy spectrum.")
+            QtCore.QCoreApplication.processEvents(QtCore.QEventLoop.AllEvents)
+            if self.parent.energy_spectrum_widget:
+                self.parent.del_widget(self.parent.energy_spectrum_widget)
+            self.parent.energy_spectrum_widget = EnergySpectrumWidget(
+                self.parent,
+                use_cuts,
+                width)
+
+            # Check that matplotlib attribute exists after creation of energy spectrum widget.
+            # If it doesn't exists, that means that the widget hasn't been initialized properly
+            # and the program should show an error dialog.
+            if hasattr(self.parent.energy_spectrum_widget, "matplotlib"):
+                icon = self.parent.icon_manager.get_icon(
+                    "energy_spectrum_icon_16.png")
+                self.parent.add_widget(self.parent.energy_spectrum_widget,
+                                       icon=icon)
+
+                measurement_name = self.measurement.name
+                msg = "[{0}] Created Energy Spectrum. {1} {2}".format(
+                    measurement_name,
+                    "Bin width: {0}".format(width),
+                    "Cut files: {0}".format(", ".join(use_cuts))
+                )
+                logging.getLogger("request").info(msg)
+                logging.getLogger(measurement_name).info(
+                    "Created Energy Spectrum. Bin width: {0} Cut files: {1}".format(
+                        width,
+                        ", ".join(use_cuts)))
+                log_info = "Energy Spectrum graph points:\n"
+                data = self.parent.energy_spectrum_widget.energy_spectrum_data
+                splitinfo = "\n".join(["{0}: {1}".format(key, ", ".join(
+                    "({0};{1})".format(round(v[0], 2), v[1]) \
+                    for v in data[key])) for key in data.keys()])
+                logging.getLogger(measurement_name).info(log_info + splitinfo)
+                self.close()
+            else:
+                self.close()
+                reply = QtWidgets.QMessageBox.critical(self, "Error",
+                                                       "An error occured while trying to create energy spectrum",
+                                                       QtWidgets.QMessageBox.Ok,
+                                                       QtWidgets.QMessageBox.Ok)
+
+    def __update_eff_files(self):
+        """Update efficiency files to UI which are used.
+        """
+        # This is probably not the most effective way, or practical for 
+        # that matter, to get all efficiency files from directory defined
+        # in global settings that match the cut files of measurements.
+        if self.measurement.detector:
+            eff_files = self.measurement.detector.get_efficiency_files()
+        else:
+            eff_files = self.measurement.request.default_detector.get_efficiency_files()
+        eff_files_used = []
+        root = self.ui.treeWidget.invisibleRootItem()
+        child_count = root.childCount()
+        for eff in eff_files:
+            str_element, unused_ext = eff.split(".")
+            element = Element.from_string(str_element)
+            for i in range(child_count):
+                item = root.child(i)
+                # TODO: Perhaps make this update every time a cut file is
+                # selected so user knows exactly what files are used instead
+                # of what files match all the cut files.
+                # if not item.checkState(0): continue
+                cut_element = Element.from_string(item.file_name.split(".")[1])
+                mass = cut_element.isotope.mass
+                if not mass:
+                    mass = round(
+                        masses.get_standard_isotope(cut_element.symbol),
+                        0)
+                if cut_element.symbol == element.symbol \
+                        and mass == element.isotope.mass:
+                    eff_files_used.append(eff)
+        if eff_files_used:
+            self.ui.label_efficiency_files.setText(
+                "Efficiency files used: {0}".format(", ".join(eff_files_used)))
+        else:
+            self.ui.label_efficiency_files.setText("No efficiency files.")
+
+
+class EnergySpectrumWidget(QtWidgets.QWidget):
+    """Energy spectrum widget which is added to measurement tab.
+    """
+    save_file = "widget_energy_spectrum.save"
+
+    def __init__(self, parent, use_cuts=[], bin_width=0.1):
+        """Inits widget.
+        
+        Args:
+            parent: A TabWidget.
+            use_cuts: A string list representing Cut files.
+            bin_width: A float representing Energy Spectrum histogram's bin width.
+        """
+        try:
+            super().__init__()
+            self.parent = parent
+            self.icon_manager = parent.icon_manager
+            self.progress_bar = None
+            self.use_cuts = use_cuts
+            self.bin_width = bin_width
+            self.energy_spectrum_data = []
+            rbs_list = {}
+
+            self.ui = uic.loadUi(os.path.join("ui_files",
+                                              "ui_energy_spectrum.ui"),
+                                 self)
+            title = "{0} - Bin Width: {1}".format(self.ui.windowTitle(), bin_width)
+            self.ui.setWindowTitle(title)
+
+            if isinstance(self.parent.obj, Measurement):
+                self.measurement = self.parent.obj
+                if self.measurement.statusbar:
+                    self.progress_bar = QtWidgets.QProgressBar()
+                    self.measurement.statusbar.addWidget(self.progress_bar, 1)
+                    self.progress_bar.show()
+                    QtCore.QCoreApplication.processEvents(
+                        QtCore.QEventLoop.AllEvents)
+                    # Mac requires event processing to show progress bar and its
+                    # process.
+                else:
+                    self.progress_bar = None
+
+                # Generate new tof.in file for external programs
+                self.measurement.generate_tof_in()
+                # Do energy spectrum stuff on this
+                self.energy_spectrum = EnergySpectrum(self.measurement,
+                                                      use_cuts,
+                                                      bin_width,
+                                                      progress_bar=self.progress_bar)
+                self.energy_spectrum_data = self.energy_spectrum.calculate_spectrum()
+
+                # Check for RBS selections.
+                for cut in self.use_cuts:
+                    filename = os.path.basename(cut)
+                    split = filename.split(".")
+                    if is_rbs(cut):
+                        # This should work for regular cut and split.
+                        key = "{0}.{1}.{2}".format(split[1], split[2], split[3])
+                        rbs_list[key] = get_scatter_element(cut)
+
+            else:
+                for file in use_cuts:
+                    self.energy_spectrum_data.append(read_espe_file(file))
+
+            # Graph in matplotlib widget and add to window
+            self.matplotlib = MatplotlibEnergySpectrumWidget(
+                self,
+                self.energy_spectrum_data,
+                rbs_list)
+        except:
+            import traceback
+            msg = "Could not create Energy Spectrum graph. "
+            err_file = sys.exc_info()[2].tb_frame.f_code.co_filename
+            str_err = ", ".join([sys.exc_info()[
+                                     0].__name__ + ": " + traceback._some_str(
+                sys.exc_info()[1]), err_file,
+                                 str(sys.exc_info()[2].tb_lineno)])
+            msg += str_err
+            logging.getLogger(self.measurement.name).error(msg)
+            if hasattr(self, "matplotlib"):
+                self.matplotlib.delete()
+        finally:
+            if self.progress_bar:
+                self.measurement.statusbar.removeWidget(self.progress_bar)
+                self.progress_bar.hide()
+
+    def delete(self):
+        """Delete variables and do clean up.
+        """
+        self.energy_spectrum = None
+        self.progress_bar = None
+        self.matplotlib.delete()
+        self.matplotlib = None
+        self.ui.close()
+        self.ui = None
+        self.close()
+
+    def closeEvent(self, evnt):
+        """Reimplemented method when closing widget.
+        """
+        self.parent.energy_spectrum_widget = Null()
+        file = os.path.join(self.parent.obj.directory, self.save_file)
+        try:
+            if os.path.isfile(file):
+                os.unlink(file)
+        except:
+            pass
+        super().closeEvent(evnt)
+
+    def save_to_file(self):
+        """Save object information to file.
+        """
+        files = "\t".join([tmp.replace(self.measurement.directory + "\\",
+                                       "")
+                           for tmp in self.use_cuts])
+        file = os.path.join(self.measurement.directory_energy_spectra,
+                            self.save_file)
+        fh = open(file, "wt")
+        fh.write("{0}\n".format(files))
+        fh.write("{0}".format(self.bin_width))
+        fh.close()