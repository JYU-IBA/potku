--- conflicted
+++ resolved
@@ -3,6 +3,10 @@
 Created on 1.3.2018
 Updated on 28.3.2018
 """
+from PyQt5.QtGui import QIcon
+
+from dialogs.energy_spectrum import EnergySpectrumParamsDialog, \
+    EnergySpectrumWidget
 
 __author__ = "Severi Jääskeläinen \n Samuel Kaiponen \n Heta Rekilä \n " \
              "Sinikka Siironen"
@@ -11,198 +15,19 @@
 import os
 
 from PyQt5 import QtCore, QtWidgets, QtGui
-from PyQt5.QtGui import QIcon
 from matplotlib.widgets import SpanSelector
 
-<<<<<<< HEAD
-import modules.element
-
-=======
 from modules.element import Element
-import modules.general_functions as general
-from dialogs.energy_spectrum import EnergySpectrumParamsDialog, \
-    EnergySpectrumWidget
-from dialogs.simulation.element_simulation_settings import \
-    ElementSimulationSettingsDialog
->>>>>>> 9b1a80f1
+from widgets.matplotlib.simulation.element_widget import ElementWidget
+
 from dialogs.simulation.recoil_element_selection import \
     RecoilElementSelectionDialog
 from dialogs.simulation.recoil_info_dialog import RecoilInfoDialog
 from widgets.matplotlib.base import MatplotlibWidget
-<<<<<<< HEAD
 from dialogs.simulation.element_simulation_settings import \
     ElementSimulationSettingsDialog
 from modules.point import Point
 from modules.recoil_element import RecoilElement
-=======
-
-
-class Point:
-    """A 2D point with x and y coordinates."""
-    def __init__(self, xy):
-        """Inits point.
-
-        Args:
-            xy: The x and y coordinates of the point. An ordered data structure
-             whose first element is the x coordinate and second element
-             the y coordinate.
-        """
-        # TODO: Precision
-        self._x = xy[0]
-        self._y = xy[1]
-
-    def __lt__(self, other):
-        return self.get_x() < other.get_x()
-
-    def get_coordinates(self):
-        return self._x, self._y
-
-    def get_x(self):
-        return self._x
-
-    def get_y(self):
-        return self._y
-
-    def set_x(self, x):
-        self._x = x
-
-    def set_y(self, y):
-        self._y = y
-
-    def set_coordinates(self, xy):
-        self._x = xy[0]
-        self._y = xy[1]
-
-
-class RecoilElement:
-    """An element that has a list of points and a widget. The points are kept
-    in ascending order by their x coordinate.
-    """
-    def __init__(self, element, points, widget=None):
-        """Inits recoil element.
-
-        Args:
-            element: An Element class object.
-            points: A list of Point class objects.
-            widget: An ElementWidget class object.
-        """
-        self.element = element
-        self.name = (Element.__str__(element)).split(" ")[0]
-        self.description = "This is a default rec setting file."
-        self.type = "rec"
-        # This is multiplied by 1e22
-        self.reference_density = 4.98
-        self._points = sorted(points)
-        self.widget = widget
-        self._edit_lock_on = True
-
-    def delete_widget(self):
-        self.widget.deleteLater()
-
-    def lock_edit(self):
-        self._edit_lock_on = True
-
-    def unlock_edit(self):
-        self._edit_lock_on = False
-
-    def get_edit_lock_on(self):
-        return self._edit_lock_on
-
-    def _sort_points(self):
-        """Sorts the points in ascending order by their x coordinate."""
-        self._points.sort()
-        self._xs = [point.get_x() for point in self._points]
-        self._ys = [point.get_y() for point in self._points]
-
-    def get_xs(self):
-        """Returns a list of the x coordinates of the points."""
-        return [point.get_x() for point in self._points]
-
-    def get_ys(self):
-        """Returns a list of the y coordinates of the points."""
-        return [point.get_y() for point in self._points]
-
-    def get_point_by_i(self, i):
-        """Returns the i:th point."""
-        return self._points[i]
-
-    def get_points(self):
-        return self._points
-
-    def add_point(self, point):
-        """Adds a point and maintains sort order."""
-        self._points.append(point)
-        self._sort_points()
-
-    def remove_point(self, point):
-        """Removes the given point."""
-        self._points.remove(point)
-
-    def get_left_neighbor(self, point):
-        """Returns the point whose x coordinate is closest to but
-        less than the given point's.
-        """
-        ind = self._points.index(point)
-        if ind == 0:
-            return None
-        else:
-            return self._points[ind - 1]
-
-    def get_right_neighbor(self, point):
-        """Returns the point whose x coordinate is closest to but
-        greater than the given point's.
-        """
-        ind = self._points.index(point)
-        if ind == len(self._points) - 1:
-            return None
-        else:
-            return self._points[ind + 1]
-
-
-class ElementWidget(QtWidgets.QWidget):
-    """Class for creating an element widget for the recoil atom distribution.
-    Args:
-        parent: A SimulationTabWidget.
-        """
-
-    def __init__(self, parent, element, icon_manager):
-        super().__init__()
-
-        self.parent = parent
-
-        horizontal_layout = QtWidgets.QHBoxLayout()
-
-        self.radio_button = QtWidgets.QRadioButton()
-
-        if element.isotope:
-            isotope_superscript = general.to_superscript(str(element.isotope))
-            button_text = isotope_superscript + " " + element.symbol
-        else:
-            button_text = element.symbol
-
-        self.radio_button.setText(button_text)
-
-        draw_spectrum_button = QtWidgets.QPushButton()
-        draw_spectrum_button.setIcon(QIcon(
-            "ui_icons/potku/energy_spectrum_icon.svg"))
-        draw_spectrum_button.setSizePolicy(QtWidgets.QSizePolicy.Fixed,
-                                        QtWidgets.QSizePolicy.Fixed)
-        draw_spectrum_button.clicked.connect(self.plot_spectrum)
-
-        horizontal_layout.addWidget(self.radio_button)
-        horizontal_layout.addWidget(draw_spectrum_button)
-
-        self.setLayout(horizontal_layout)
-
-    def plot_spectrum(self):
-        self.element_simulation.calculate_espe()
-        dialog = EnergySpectrumParamsDialog(self.parent)
-        if dialog.result_files:
-            self.parent.energy_spectrum_widget = EnergySpectrumWidget(
-                parent=self.parent, use_cuts=dialog.result_files,
-                bin_width=dialog.bin_width)
-            self.parent.add_widget(self.parent.energy_spectrum_widget)
->>>>>>> 9b1a80f1
 
 
 class ElementManager:
