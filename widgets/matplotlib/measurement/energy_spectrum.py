# coding=utf-8
"""
Created on 21.3.2013
Updated on 17.12.2018

Potku is a graphical user interface for analyzation and
visualization of measurement data collected from a ToF-ERD
telescope. For physics calculations Potku uses external
analyzation components.
Copyright (C) 2013-2018 Jarkko Aalto, Severi Jääskeläinen, Samuel Kaiponen,
Timo Konu, Samuli Kärkkäinen, Samuli Rahkonen, Miika Raunio, Heta Rekilä and
Sinikka Siironen

This program is free software; you can redistribute it and/or
modify it under the terms of the GNU General Public License
as published by the Free Software Foundation; either version 2
of the License, or (at your option) any later version.

This program is distributed in the hope that it will be useful,
but WITHOUT ANY WARRANTY; without even the implied warranty of
MERCHANTABILITY or FITNESS FOR A PARTICULAR PURPOSE.  See the
GNU General Public License for more details.

You should have received a copy of the GNU General Public License
along with this program (file named 'LICENCE').
"""

__author__ = "Jarkko Aalto \n Timo Konu \n Samuli Kärkkäinen " \
             "\n Samuli Rahkonen \n Miika Raunio \n Severi Jääskeläinen \n " \
             "Samuel Kaiponen \n Heta Rekilä \n Sinikka Siironen"
__version__ = "2.0"

import copy
import os

import modules.general_functions as gf
import modules.math_functions as mf

from dialogs.graph_ignore_elements import GraphIgnoreElements

from pathlib import Path
from matplotlib import offsetbox
from matplotlib.widgets import SpanSelector

from modules.element import Element
from modules.measurement import Measurement
from modules.recoil_element import RecoilElement
from modules.element_simulation import ElementSimulation

from PyQt5 import QtWidgets
from PyQt5.QtGui import QGuiApplication

from scipy import integrate

from widgets.matplotlib.base import MatplotlibWidget


class MatplotlibEnergySpectrumWidget(MatplotlibWidget):
    """Energy spectrum widget
    """
    # By default, draw spectra lines with a solid line
    default_linestyle = "-"

    def __init__(self, parent, histed_files, rbs_list, spectrum_type,
                 legend=True, spectra_changed=None, disconnect_previous=False,
                 channel_width=None):
        """Inits Energy Spectrum widget.

        Args:
            parent: EnergySpectrumWidget class object.
            histed_files: List of calculated energy spectrum files.
            rbs_list: A dictionary of RBS selection elements containing
                scatter elements.
            legend: Boolean representing whether to draw legend or not.
            spectra_changed: pyQtSignal that indicates a change in spectra
                that requires redrawing
            disconnect_previous: whether energy spectrum widgets that were
                previously connected to the spectra_changed signal will be
                disconnected
            channel_width: channel width used in spectra calculation
        """
        super().__init__(parent)
        self.parent = parent
        self.draw_legend = legend
        self.histed_files = copy.deepcopy(histed_files)
        self.spectrum_type = spectrum_type

        # List for files to draw for simulation
        self.files_to_draw = histed_files

        self.__rbs_list = rbs_list
        self.__icon_manager = parent.icon_manager
        if isinstance(parent.parent.obj, Measurement):
            self.__selection_colors = parent.parent.obj.selector.get_colors()

        self.__initiated_box = False
        self.__ignore_elements = set()
        self.__log_scale = False

        self.canvas.manager.set_title("Energy Spectrum")
        self.axes.fmt_xdata = lambda x: "{0:1.2f}".format(x)
        self.axes.fmt_ydata = lambda y: "{0:1.0f}".format(y)

        self.mpl_toolbar.addSeparator()
        self.__button_toggle_log = QtWidgets.QToolButton(self)
        self.__button_toggle_log.clicked.connect(self.__toggle_log_scale)
        self.__button_toggle_log.setCheckable(True)
        self.__button_toggle_log.setToolTip("Toggle logarithmic Y axis scaling")
        self.__icon_manager.set_icon(self.__button_toggle_log,
                                     "monitoring_section.svg")
        self.mpl_toolbar.addWidget(self.__button_toggle_log)

        self.__button_ignores = QtWidgets.QToolButton(self)
        self.__button_ignores.clicked.connect(
            self.__ignore_elements_from_graph)
        self.__button_ignores.setToolTip(
            "Select elements which are included in the graph")
        self.__icon_manager.set_icon(self.__button_ignores, "gear.svg")
        self.mpl_toolbar.addWidget(self.__button_ignores)

        if self.spectrum_type == "simulation":
            self.__button_area_calculation = QtWidgets.QToolButton(self)
            self.__button_area_calculation.clicked.connect(
                self.__toggle_area_limits)
            self.__button_area_calculation.setToolTip(
                "Toggle the area limits")
            self.__icon_manager.set_icon(self.__button_area_calculation,
                                         "depth_profile_lim_lines.svg")
            self.mpl_toolbar.addWidget(self.__button_area_calculation)
            self.__button_area_calculation.setEnabled(False)

            self.span_selector = SpanSelector(self.axes, self.on_span_select,
                                              'horizontal', useblit=True,
                                              rectprops=dict(alpha=0.5,
                                                             facecolor='red'),
                                              button=1, span_stays=True)
            self.__used_recoils = self.__find_used_recoils()

        self.limits = {
            "lower": None,
            "upper": None
        }
        self.limits_visible = False
        self.leg = None  # Original legend
        self.anchored_box = None
        self.lines_of_area = []
        self.clipboard = QGuiApplication.clipboard()

        # This stores the plotted lines so we can update individual spectra
        # separately
        self.plots = {}

        self.spectra_changed = spectra_changed
        if self.spectra_changed is not None:
            if disconnect_previous:
                # Disconnect previous slots so only the last spectra graph
                # gets updated
                try:
                    self.spectra_changed.disconnect()
                except (TypeError, AttributeError):
                    # signal had no previous connections, nothing to do
                    pass
            self.spectra_changed.connect(self.update_spectra)

        self.channel_width = channel_width
        self.on_draw()

    def closeEvent(self, evnt):
        """Disconnects the slot from the spectra_changed signal
        when widget is closed.
        """
        try:
            self.spectra_changed.disconnect(self.update_spectra)
        except (TypeError, AttributeError):
            # Signal was either already disconnected or None
            pass
        super().closeEvent(evnt)

    def __calculate_selected_area(self, start, end):
        """
        Calculate the ratio between the two spectra areas.

        Return:
            ratio, area(?) or None, None
        """
        # TODO move at least parts of this function to math_functions module
        all_areas = []
        for line_points in self.lines_of_area:
            points = list(line_points.values())[0]
            all_areas.append(list(mf.get_continuous_range(points,
                                                          a=start,
                                                          b=end)))

        area = mf.calculate_area(all_areas[0], all_areas[1])

        # Calculate also the ratio of the two curve's areas
        try:
            x_1, y_1 = zip(*all_areas[0])
            x_2, y_2 = zip(*all_areas[1])
        except ValueError:
            # one of the areas contains no points
            return None, None

        area_1 = integrate.simps(y_1, x_1)
        area_2 = integrate.simps(y_2, x_2)

        # Check if one of the self.lines_of_area is a hist file
        # If so, use it as the one which is compare to the other
        i = 0
        j = 0
        for line in self.lines_of_area:
            for key, values in line.items():
                if key.name.endswith(".hist"):
                    i += 1
                    break
            if i != 0:
                break
            j += 1

        if i != 0:
            if j == 1 and i == 1 and area_2 != 0:
                ratio = area_2 / area_1
            else:
                ratio = area_1 / area_2
        else:
            if area_1 > area_2:
                ratio = area_2 / area_1
            else:
                ratio = area_1 / area_2

        return ratio, area

    def show_ratio(self):
        """Calculates the ratio of spectra areas between the current limit
        range and displays it on screen.
        """
        start, end = self.get_limit_range()
        ratio, area = self.__calculate_selected_area(start, end)
        self.show_ratio_box(ratio, area, start, end)

    def show_ratio_box(self, ratio, area, start, end, copy_to_clipboard=True):
        """Displays a text box that shows the ratio and of areas between two
        spectra within start and end.
        """
        if self.anchored_box:
            self.anchored_box.set_visible(False)
            self.anchored_box = None

        child_boxes = []

        if ratio is None:
            text = "Invalid selection, \nno ratio could \nbe calculated"
            child_boxes.append(offsetbox.TextArea(
                text, textprops=dict(color="k", size=12)))

        else:
            ratio_round = 9  # Round decimal number

            text = f"Difference: {round(area, 2)}\n" \
                   f"Ratio: {round(ratio, ratio_round)}\n" \
                   f"Interval: [{round(start, 2)}, {round(end, 2)}]"
            child_boxes.append(offsetbox.TextArea(
                text, textprops=dict(color="k", size=12)))

            if copy_to_clipboard:
                self.clipboard.setText(str(round(ratio, ratio_round)))
                text_2 = "\nRatio copied to clipboard."
                child_boxes.append(offsetbox.TextArea(
                    text_2, textprops=dict(color="k", size=10)))

        box = offsetbox.VPacker(children=child_boxes, align="center", pad=0,
                                sep=0)

        self.anchored_box = offsetbox.AnchoredOffsetbox(
                loc=2,
                child=box, pad=0.5,
                frameon=False,
                bbox_to_anchor=(1.0, 1.0),
                bbox_transform=self.axes.transAxes,
                borderpad=0.,
            )
        self.axes.add_artist(self.anchored_box)
        self.axes.add_artist(self.leg)
        self.canvas.draw_idle()

    def on_span_select(self, xmin, xmax):
        """
        Show selected area in the plot.

        Args:
            xmin: Area start.
            xmax: Area end.
        """
        if xmin == xmax:  # Do nothing if graph is clicked
            return

        # Limit files_to_draw to only two

        drawn_lines = {
            path: self.files_to_draw[path]
            for path, line in self.plots.items()
            if line.get_linestyle() != "None"
        }
        if len(drawn_lines) != 2:
            QtWidgets.QMessageBox.critical(self.parent.parent, "Warning",
                                           "Limits can only be set when two "
                                           "elements are drawn.\n\nPlease add"
                                           " or remove elements accordingly.",
                                           QtWidgets.QMessageBox.Ok,
                                           QtWidgets.QMessageBox.Ok)
            return

        low_x = round(xmin, 3)
        high_x = round(xmax, 3)

        lowest = None
        highest = None
        self.lines_of_area = []

        # Find the min and max of the files
        for key, val in drawn_lines.items():
            first = float(val[0][0])
            last = float(val[-1][0])

            float_values = [(float(x[0]), float(x[1])) for x in val]
            self.lines_of_area.append({key: float_values})
            if not lowest:
                lowest = first
            if not highest:
                highest = last
            if first < lowest:
                lowest = first
            if highest < last:
                highest = last

        # Check that limits are not beyond files' min and max points
        if low_x < lowest:
            low_x = lowest
        if highest < high_x:
            high_x = highest

        ylim = self.axes.get_ylim()
        try:
            self.limits["lower"].set_xdata((low_x, low_x))
            self.limits["upper"].set_xdata((high_x, high_x))
        except AttributeError:
            self.limits["lower"] = self.axes.axvline(x=low_x, linestyle="--")
            self.limits["upper"] = self.axes.axvline(x=high_x, linestyle="--",
                                                     color='red')
        self.limits_visible = True

        self.axes.set_ybound(ylim[0], ylim[1])

        self.__button_area_calculation.setEnabled(True)
        self.canvas.draw_idle()

        self.show_ratio()

    def __toggle_area_limits(self):
        """
        Toggle the area limits on and off.
        """
        if self.limits_visible:
            for lim in self.limits.values():
                lim.set_linestyle('None')
            self.limits_visible = False
        else:
            for lim in self.limits.values():
                lim.set_linestyle('--')
            self.limits_visible = True
            self.show_ratio()
        self.canvas.draw_idle()

    def get_limit_range(self):
        """Returns the limit range between the two limit lines or None, None
        if no limits are displayed.
        """
        if not self.limits_visible:
            return None

        try:
            start = self.limits["lower"].get_xdata()[0]
            end = self.limits["upper"].get_xdata()[0]
            return start, end
        except AttributeError:
            return None

    @staticmethod
    def __sortt(key):
        cut_file = key.split('.')
        # TODO sort by RBS selection
        # TODO provide elements as parameters, do not initialize them here
        return Element.from_string(cut_file[0].strip())

    def __find_used_recoils(self):
        """
        Find all the recoils that will be drawn.
        """
        recoils = []
        for elem_sim in self.parent.parent.obj.element_simulations:
            for recoil in elem_sim.recoil_elements:
                for used_file in self.histed_files:
                    used_file_name = os.path.split(used_file)[1]
                    if used_file_name == recoil.prefix + "-" + recoil.name + \
                            ".simu":
                        recoils.append(recoil)
                        break
        return recoils

    def on_draw(self):
        """Draw method for matplotlib.
        """
        # Values for zoom
        x_min, x_max = self.axes.get_xlim()
        y_min, y_max = self.axes.get_ylim()
        x_min_changed = False

        self.axes.clear()  # Clear old stuff

        self.axes.set_ylabel("Yield (counts)")
        self.axes.set_xlabel("Energy (MeV)")

        # TODO refactor the draw function so that measurement and simulation
        #      do not use so many lines of different code
        if isinstance(self.parent.parent.obj, Measurement):
            element_counts = {}
            keys = [item[0] for item in sorted(self.histed_files.items(),
                                               key=lambda x: self.__sortt(
                                                   x[0]))]
            for key in keys:
                cut_file = key.split('.')
                cut = self.histed_files[key]
                element_object = Element.from_string(cut_file[0])
                element = element_object.symbol
                isotope = element_object.isotope
                if key in self.__ignore_elements:
                    continue

                # Check RBS selection
                rbs_string = ""
                if len(cut_file) == 3:
                    if key + ".cut" in self.__rbs_list:
                        element_object = self.__rbs_list[key + ".cut"]
                        element = element_object.symbol
                        isotope = element_object.isotope
                        rbs_string = "*"
                else:
                    if key in self.__rbs_list:
                        element_object = self.__rbs_list[key]
                        element = element_object.symbol
                        isotope = element_object.isotope
                        rbs_string = "*"

                x, y = get_axis_values(cut)
                x_min, x_min_changed = fix_minimum(x, x_min)

                if isotope is None:
                    isotope = ""

                # Get color for selection
                dirtyinteger = 0
                if rbs_string == "*":
                    color_string = "{0}{1}{2}{3}".format("RBS_", isotope,
                                                         element, dirtyinteger)
                else:
                    color_string = "{0}{1}{2}".format(isotope, element,
                                                      dirtyinteger)

                while color_string in element_counts:
                    dirtyinteger += 1
                    if rbs_string == "*":
                        color_string = "{0}{1}{2}{3}".format("RBS_", isotope,
                                                             element,
                                                             dirtyinteger)
                    else:
                        color_string = "{0}{1}{2}".format(isotope, element,
                                                          dirtyinteger)

                element_counts[color_string] = 1
                if color_string not in self.__selection_colors:
                    color = "red"
                else:
                    color = self.__selection_colors[color_string]

                if len(cut_file) == 3:
                    label = r"$^{" + str(isotope) + "}$" + element + rbs_string
                else:
                    label = r"$^{" + str(isotope) + "}$" + element \
                            + rbs_string + "$_{split: " + cut_file[2] + "}$"
                line, = self.axes.plot(x, y, color=color, label=label,
                                       linestyle=self.default_linestyle)
                self.plots[key] = line

        else:  # Simulation energy spectrum
            if self.__ignore_elements:
                self.files_to_draw = self.remove_ignored_elements()
            else:
                self.files_to_draw = copy.deepcopy(self.histed_files)
            for key, data in self.files_to_draw.items():
                # Parse the element symbol and isotope.
                file_name = key.name
                isotope = ""
                symbol = ""
                color = None
                suffix = ""

                if file_name.endswith(".hist"):
                    measurement_name, isotope_and_symbol, erd_or_rbs, rest = \
                        file_name.split('.', 3)
                    if "ERD" in erd_or_rbs:
                        element = Element.from_string(isotope_and_symbol)
                    else:
                        if "RBS_" in erd_or_rbs:
                            i = erd_or_rbs.index("RBS_")
                            scatter_element_str = erd_or_rbs[i + len("RBS_"):]
                            element = Element.from_string(scatter_element_str)
                        else:
                            element = Element("")
                        suffix = "*"

                    isotope = element.isotope
                    if isotope is None:
                        isotope = ""
                    symbol = element.symbol

                    rest_split = rest.split(".")
                    if "no_foil" in rest_split:
                        # TODO make a function that splits all the necessary
                        #      parts from a file name at once so there is no
                        #      need to do these kinds of checks
                        rest_split.remove("no_foil")

                    if len(rest_split) == 2:  # regular hist file
                        label = r"$^{" + str(isotope) + "}$" + symbol + suffix \
                            + " (exp)"
                    else:  # split
                        label = r"$^{" + str(isotope) + "}$" + symbol + suffix \
                            + "$_{split: " + rest_split[1] + "}$"" (exp)"
                elif file_name.endswith(".simu"):
                    for s in file_name:
                        if s != "-":
                            if s.isdigit():
                                isotope += s
                            else:
                                symbol += s
                        else:
                            break
                    recoil_name_with_end = file_name.split('-', 1)[1]
                    recoil_name = recoil_name_with_end.split('.')[0]

                    label = r"$^{" + isotope + "}$" + symbol + " " + recoil_name

                    for used_recoil in self.__used_recoils:
                        used_recoil_file_name = \
                            f"{used_recoil.get_full_name()}.simu"
                        if used_recoil_file_name == file_name:
                            color = used_recoil.color
                            break

                else:
                    label = file_name

                x, y = get_axis_values(data)
                x_min, x_min_changed = fix_minimum(x, x_min)

                if not color:
                    line, = self.axes.plot(x, y, label=label,
                                           linestyle=self.default_linestyle)
                else:
                    line, = self.axes.plot(x, y, label=label, color=color,
                                           linestyle=self.default_linestyle)
                self.plots[key] = line

        if self.draw_legend:
            if not self.__initiated_box:
                self.fig.tight_layout(pad=0.5)
                box = self.axes.get_position()
                self.axes.set_position([box.x0, box.y0,
                                        box.width * 0.9, box.height])
                self.__initiated_box = True

            handles, labels = self.axes.get_legend_handles_labels()
            self.leg = self.axes.legend(handles,
                                        labels,
                                        loc=3,
                                        bbox_to_anchor=(1, 0),
                                        borderaxespad=0,
                                        prop={'size': 12})
            for handle in self.leg.legendHandles:
                handle.set_linewidth(3.0)

        if 0.09 < x_max < 1.01:  # This works...
            x_max = self.axes.get_xlim()[1]
        if 0.09 < y_max < 1.01:
            y_max = self.axes.get_ylim()[1]

        # Set limits accordingly
        self.axes.set_ylim([y_min, y_max])
        if x_min_changed:
            self.axes.set_xlim([x_min - self.parent.bin_width, x_max])
        else:
            self.axes.set_xlim([x_min, x_max])

        if self.__log_scale:
            self.axes.set_yscale("symlog")

        # Remove axis ticks
        self.remove_axes_ticks()

        # Draw magic
        self.canvas.draw()

    def remove_ignored_elements(self):
        """
        Find entries from self.histed_files that don't correspond to keys in
        self.__ignore_elements.

        Return:
            Dictionary with the entries and keys that are not ignored.
        """
        files_to_draw = {}
        for key, val in self.histed_files.items():
            if key in self.__ignore_elements:
                continue
            files_to_draw[key] = val
        return files_to_draw

    def __toggle_log_scale(self):
        """Toggle log scaling for Y axis in depth profile graph.
        """
        self.__log_scale = self.__button_toggle_log.isChecked()
        if self.__log_scale:
            self.axes.set_yscale("symlog")
        else:
            self.axes.set_yscale("linear")

        self.canvas.draw()
        self.canvas.flush_events()

        if self.limits_visible:
            self.show_ratio()

    def __ignore_elements_from_graph(self):
        """Ignore elements from elements ratio calculation.
        """
        if self.spectrum_type == "simulation":
            elements = []
            paths = []
            ignored_elements = []
            ignore_elements_for_dialog = []
            for key in self.histed_files:
                paths.append(key)
                file = os.path.split(key)[1]
                if file.endswith(".hist"):
                    element = file.rsplit('.', 1)[0]
                elif file.endswith(".simu"):
                    element = file.split('.')[0]
                else:
                    element = file
                if key in self.__ignore_elements:
                    ignore_elements_for_dialog.append(element)
                elements.append(element)
            dialog = GraphIgnoreElements(elements, ignore_elements_for_dialog)
            for elem in dialog.ignored_elements:
                for path in paths:
                    file_name = path.name
                    if elem in file_name:
                        index = file_name.find(elem)
                        if file_name[index + len(elem)] == ".":
                            # TODO this check seems a bit unnecessary
                            ignored_elements.append(path)
            self.__ignore_elements = set(ignored_elements)
        else:
            elements = [item[0] for item in sorted(self.histed_files.items(),
                                                   key=lambda x: self.__sortt(
                                                    x[0]))]
            dialog = GraphIgnoreElements(elements, self.__ignore_elements)
            self.__ignore_elements = set(dialog.ignored_elements)

        self.hide_plots(self.__ignore_elements)

    def hide_plots(self, plots_to_hide):
        """Hides given plots from the graph.

        Args:
            plots_to_hide: collection of plot names that will be hidden.
        """
        for file_name, line in self.plots.items():
            if file_name in plots_to_hide:
                line.set_linestyle("None")
            else:
                # Any other plot will use the default style
                line.set_linestyle(self.default_linestyle)

        self.canvas.draw()
        self.canvas.flush_events()

<<<<<<< HEAD
    @stopwatch()
    def update_spectra(self, rec_elem: RecoilElement,
                       elem_sim: ElementSimulation):
=======
    @gf.stopwatch()
    def update_spectra(self, rec_elem, elem_sim):
>>>>>>> 337ec48c
        """Updates spectra line that belongs to given recoil element.

        Args:
            rec_elem: RecoilElement object
            elem_sim: ElementSimulation object that is used to calculate
                the spectrum
        """
        # TODO this just assumes that the recoil is a simulated one,
        #      not optimized. This should perhaps be changed.
        # TODO add a checkbox that toggles automatic updates on and off
        # TODO might want to prevent two widgets running this simultaneously
        #      as they are writing/reading the same files
        # TODO change plot range if necessary

        if rec_elem is None or elem_sim is None:
            return

        espe_file = Path(elem_sim.directory, f"{rec_elem.get_full_name()}.simu")

        if espe_file in self.plots:
            espe, _ = elem_sim.calculate_espe(rec_elem, ch=self.channel_width)

            data = get_axis_values(espe)

            self.plots[espe_file].set_data(data)

            self.canvas.draw()
            self.canvas.flush_events()


def get_axis_values(data):
    """Returns the x and y axis values from given data."""
    return (
        tuple(float(pair[0]) for pair in data),
        tuple(float(pair[1]) for pair in data)
    )


def fix_minimum(lst, minimum):
    if lst and lst[0] < minimum:
        return lst[0], True
    return minimum, False<|MERGE_RESOLUTION|>--- conflicted
+++ resolved
@@ -695,14 +695,9 @@
         self.canvas.draw()
         self.canvas.flush_events()
 
-<<<<<<< HEAD
-    @stopwatch()
+    @gf.stopwatch()
     def update_spectra(self, rec_elem: RecoilElement,
                        elem_sim: ElementSimulation):
-=======
-    @gf.stopwatch()
-    def update_spectra(self, rec_elem, elem_sim):
->>>>>>> 337ec48c
         """Updates spectra line that belongs to given recoil element.
 
         Args:
