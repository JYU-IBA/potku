--- conflicted
+++ resolved
@@ -36,16 +36,10 @@
         #self.ui.stackedWidget.children()[1].setLayout(QtWidgets.QHBoxLayout)
         #self.ui.stackedWidget.children()[2].setLayout(QtWidgets.QHBoxLayout)
 
-        target = Target()
-        TargetCompositionWidget(self, icon_manager, target)
         self.tab = tab
-<<<<<<< HEAD
-        self.recoil_widget = RecoilAtomDistributionWidget(self, icon_manager)
-=======
 
         TargetCompositionWidget(self, target, icon_manager)
         self.recoil_widget = RecoilAtomDistributionWidget(self, target, icon_manager)
->>>>>>> b6161616
         self.ui.recoilListWidget.hide()
         self.ui.editLockPushButton.hide()
 
