# coding=utf-8
'''
Created on 1.3.2018
Updated on 11.4.2018
'''
__author__ = "Severi Jääskeläinen \n Samuel Kaiponen \n Heta Rekilä \n Sinikka Siironen"
__version__ = "2.0"

import os, logging, sys
from PyQt5 import QtCore, uic, QtWidgets

from dialogs.measurement.element_losses import ElementLossesDialog, ElementLossesWidget
from dialogs.measurement.depth_profile import DepthProfileDialog, DepthProfileWidget
from widgets.simulation.target import TargetWidget
from modules.element import Element
from modules.general_functions import read_espe_file
from modules.null import Null
from modules.ui_log_handlers import customLogHandler
from modules.simulation import CallMCERD, CallGetEspe
from widgets.log import LogWidget
from widgets.simulation.energy_spectrum import SimulationEnergySpectrumWidget

class SimulationTabWidget(QtWidgets.QWidget):
    """Tab widget where simulation stuff is added.
    """
    issueMaster = QtCore.pyqtSignal()

    def __init__(self, request, tab_id, simulation, masses, icon_manager):
        """ Init simulation tab class.
        
        Args:
            tab_id: An integer representing ID of the tabwidget.
            simulation: A simulation class object.
            masses: A masses class object.
            icon_manager: An iconmanager class object.
        """
        super().__init__()
        self.request = request
        self.tab_id = tab_id
        self.ui = uic.loadUi(os.path.join("ui_files", "ui_simulation_tab.ui"), self)
        self.simulation = simulation
        self.masses = masses
        self.icon_manager = icon_manager

        self.simulation_depth_profile = None
        self.energy_spectrum_widget = None
        self.log = None

        # Hide the simulation specific settings buttons
        self.ui.settingsFrame.setVisible(False)
        
        self.data_loaded = False
        self.panel_shown = True
        self.ui.hidePanelButton.clicked.connect(lambda: self.hide_panel())

        # Set up settings and energy spectra connections within the tab UI
        self.ui.detectorSettingsButton.clicked.connect(self.open_detector_settings)
        self.ui.mcSimulationButton.clicked.connect(lambda: self.start_mcsimulation(self))

        self.simulation_started = False
        self.stop_simulation_button = None

    def add_widget(self, widget, minimized=None, has_close_button=True, icon=None):
        """ Adds a new widget to current simulation tab.
        
        Args:
            widget: QWidget to be added into simulation tab widget.
            minimized: Boolean representing if widget should be minimized.
            icon: QtGui.QIcon for the subwindow. 
        """
        if has_close_button:
            subwindow = self.ui.mdiArea.addSubWindow(widget)
        else:
            subwindow = self.ui.mdiArea.addSubWindow(widget, QtCore.Qt.CustomizeWindowHint | QtCore.Qt.WindowTitleHint |
                                                     QtCore.Qt.WindowMinMaxButtonsHint)
        if icon:
            subwindow.setWindowIcon(icon)
        subwindow.setAttribute(QtCore.Qt.WA_DeleteOnClose)
        widget.subwindow = subwindow
        
        if minimized:
            widget.showMinimized()         
        else: 
            widget.show()
        self.__set_icons()

    def add_simulation_depth_profile(self):
        """ Adds depth profile for modifying the elements into tab if it doesn't have one already.
        """
        self.simulation_depth_profile = TargetWidget(self.icon_manager)
        self.add_widget(self.simulation_depth_profile, has_close_button=False)
        # TODO: Do all the necessary operations so that the widget can be used.

    def add_log(self):        
        """ Add the simulation log to simulation tab widget.
        
        Checks also if there's already some logging for this measurement and appends 
        the text field of the user interface with this log.
        """
        # TODO: Perhaps add a simulation log.
        self.log = LogWidget()
        self.add_widget(self.log, minimized=True, has_close_button=False)
        self.add_UI_logger(self.log)
        
        # Checks for log file and appends it to the field.
        log_default = os.path.join(self.simulation.directory, 'default.log')
        log_error = os.path.join(self.simulation.directory, 'errors.log')
        self.__read_log_file(log_default, 1)
        self.__read_log_file(log_error, 0)
    
    def add_UI_logger(self, log_widget):
        """ Adds handlers to simulation logger so the logger can log the events to
        the user interface too.
        
        log_widget specifies which ui element will handle the logging. That should 
        be the one which is added to this SimulationTabWidget.
        """
        logger = logging.getLogger(self.simulation.simulation.name)
        defaultformat = logging.Formatter(
                                  '%(asctime)s - %(levelname)s - %(message)s',
                                  datefmt='%Y-%m-%d %H:%M:%S')
        widgetlogger_default = customLogHandler(logging.INFO,
                                                defaultformat,
                                                log_widget)
        logger.addHandler(widgetlogger_default)
    
    def check_previous_state_files(self, progress_bar=Null(), directory=None):
        '''Check if saved state for Elemental Losses, Energy Spectrum or Depth 
        Profile exists. If yes, load them also.
        
        Args:
            progress_bar: A QtWidgets.QProgressBar where loading of previous
                          graph can be shown.
        '''
        if not directory:
            directory = self.simulation.directory
        self.make_elemental_losses(directory, self.simulation.name)
        progress_bar.setValue(66)
        QtCore.QCoreApplication.processEvents(QtCore.QEventLoop.AllEvents)
        # Mac requires event processing to show progress bar and its
        # process.
        self.make_energy_spectrum(directory, self.simulation.name)
        progress_bar.setValue(82)
        QtCore.QCoreApplication.processEvents(QtCore.QEventLoop.AllEvents)
        # Mac requires event processing to show progress bar and its
        # process.
        self.make_depth_profile(directory, self.simulation.name)
        progress_bar.setValue(98)
        QtCore.QCoreApplication.processEvents(QtCore.QEventLoop.AllEvents)
        # Mac requires event processing to show progress bar and its
        # process.

    def start_mcsimulation(self, parent):
        """ Start the Monte Carlo simulation and draw energy spectrum based on it.
        Args:
            parent: Parent of the energy spectrum widget.
        """
<<<<<<< HEAD
        mcerd_path = os.path.join(self.request.directory, "35Cl-85-LiMnO_Li")
=======
        if self.simulation_started:
            return
        mcerd_path = os.path.join(self.project.directory, "35Cl-85-LiMnO_Li")
>>>>>>> 757451e1
        self.simulation.callMCERD = CallMCERD(mcerd_path)
        self.simulation.callMCERD.run_simulation()
        self.simulation_started = True

        self.stop_simulation_button = QtWidgets.QPushButton("Stop the simulation")
        self.stop_simulation_button.clicked.connect(self.stop_mcsimulation)
        self.ui.verticalLayout_6.addWidget(self.stop_simulation_button)

    def stop_mcsimulation(self):
        self.simulation.callMCERD.stop_simulation()
        self.simulation_started = False

        self.ui.verticalLayout_6.removeWidget(self.stop_simulation_button)
        self.stop_simulation_button.deleteLater()

        self.simulation.call_get_espe = CallGetEspe(self.request.directory)
        self.simulation.call_get_espe.run_get_espe()

<<<<<<< HEAD
        self.make_energy_spectrum(self.request.directory, self.simulation.call_get_espe.output_file)
=======
        # TODO: if there is already an energy spectrum, it should be removed
        self.make_energy_spectrum(self.project.directory, self.simulation.call_get_espe.output_file)
>>>>>>> 757451e1
        self.add_widget(self.energy_spectrum_widget)
            
    def del_widget(self, widget):
        '''Delete a widget from current (measurement) tab.
        
        Args:
            widget: QWidget to be removed.
        '''
        try:
            self.ui.mdiArea.removeSubWindow(widget.subwindow)
            widget.delete()
        except:
            # If window was manually closed, do nothing.
            pass
    
    def hide_panel(self, enable_hide=None):
        """Sets the frame (including all the tool buttons) visible.
        
        Args:
            enable_hide: If True, sets the frame visible and vice versa. 
                         If not given, sets the frame visible or hidden 
                         depending its previous state.
        """
        if enable_hide is not None:
            self.panel_shown = enable_hide
        else:
            self.panel_shown = not self.panel_shown    
        if self.panel_shown:
            self.ui.hidePanelButton.setText('>')
        else:
            self.ui.hidePanelButton.setText('<')

        self.ui.frame.setVisible(self.panel_shown)
    
    def make_depth_profile(self, directory, name):
        """Make depth profile from loaded lines from saved file.
        
        Args:
            directory: A string representing directory.
            name: A string representing measurement's name.
        """
        file = os.path.join(directory, DepthProfileWidget.save_file)
        lines = self.__load_file(file)
        if not lines:
            return
        m_name = self.simulation.name
        try:
            output_dir = self.__confirm_filepath(lines[0].strip(), name, m_name)
            use_cuts = self.__confirm_filepath(
                                   lines[2].strip().split("\t"), name, m_name)
            cut_names = [os.path.basename(cut) for cut in use_cuts]
            elements_string = lines[1].strip().split("\t")
            elements = [Element(element) for element in elements_string]
            x_unit = lines[3].strip()
            line_zero = False
            line_scale = False
            if len(lines) == 7:  # "Backwards compatibility"
                line_zero = lines[4].strip() == "True"
                line_scale = lines[5].strip() == "True"
                systerr = float(lines[6].strip())
            DepthProfileDialog.x_unit = x_unit
            DepthProfileDialog.checked_cuts[m_name] = cut_names
            DepthProfileDialog.line_zero = line_zero
            DepthProfileDialog.line_scale = line_scale
            DepthProfileDialog.systerr = systerr
            self.depth_profile_widget = DepthProfileWidget(self,
                                                           output_dir,
                                                           use_cuts,
                                                           elements,
                                                           x_unit,
                                                           line_zero,
                                                           line_scale,
                                                           systerr)
            icon = self.icon_manager.get_icon("depth_profile_icon_2_16.png")
            self.add_widget(self.depth_profile_widget, icon=icon)
        except:  # We do not need duplicate error logs, log in widget instead
            print(sys.exc_info())  # TODO: Remove this.

    def make_elemental_losses(self, directory, name):
        """Make elemental losses from loaded lines from saved file.

        Args:
            directory: A string representing directory.
            name: A string representing measurement's name.
        """
        file = os.path.join(directory, ElementLossesWidget.save_file)
        lines = self.__load_file(file)
        if not lines:
            return
        m_name = self.simulation.name
        try:
            reference_cut = self.__confirm_filepath(lines[0].strip(), name, m_name)
            checked_cuts = self.__confirm_filepath(
                                        lines[1].strip().split("\t"), name, m_name)
            cut_names = [os.path.basename(cut) for cut in checked_cuts]
            split_count = int(lines[2])
            y_scale = int(lines[3])
            ElementLossesDialog.reference_cut[m_name] = \
                                                os.path.basename(reference_cut)
            ElementLossesDialog.checked_cuts[m_name] = cut_names
            ElementLossesDialog.split_count = split_count
            ElementLossesDialog.y_scale = y_scale
            self.elemental_losses_widget = ElementLossesWidget(self,
                                                               reference_cut,
                                                               checked_cuts,
                                                               split_count,
                                                               y_scale)
            icon = self.icon_manager.get_icon("elemental_losses_icon_16.png")
            self.add_widget(self.elemental_losses_widget, icon=icon)
        except:  # We do not need duplicate error logs, log in widget instead
            print(sys.exc_info())  # TODO: Remove this.

    def make_energy_spectrum(self, directory, name):
        """Make energy spectrum from loaded lines from saved file.

        Args:
            directory: A string representing directory.
            name: A string representing measurement's name.
        """
        try:
            data = read_espe_file(directory, name)
            self.energy_spectrum_widget = SimulationEnergySpectrumWidget(self, data)
            icon = self.icon_manager.get_icon("energy_spectrum_icon_16.png")
        except:  # We do not need duplicate error logs, log in widget instead
            print(sys.exc_info())  # TODO: Remove this.

    def open_detector_settings(self):
        """ Open the detector settings dialog.
        """
        QtWidgets.QMessageBox.critical(self, "Error", "Detector or other settings dialogs not yet implemented!",
                                           QtWidgets.QMessageBox.Ok, QtWidgets.QMessageBox.Ok)
    
    def __confirm_filepath(self, filepath, name, m_name):
        """Confirm whether filepath exist and changes it accordingly.
        
        Args:
            filepath: A string representing a filepath.
            name: A string representing origin measurement's name.
            m_name: A string representing measurement's name where graph is created.
        """
        if type(filepath) == str:
            # Replace two for measurement and cut file's name. Not all, in case 
            # the request or directories above it have same name.
            filepath = self.__rreplace(filepath, name, m_name, 2)
            try:
                with open(filepath):
                    pass
                return filepath
            except:
                return os.path.join(self.simulation.directory, filepath)
        elif type(filepath) == list:
            newfiles = []
            for file in filepath:
                file = self.__rreplace(file, name, m_name, 2)
                try:
                    with open(file):
                        pass
                    newfiles.append(file)
                except:
                    newfiles.append(os.path.join(self.simulation.directory, file))
            return newfiles

    def __read_log_file(self, file, state=1):
        """Read the log file into the log window.
        
        Args:
            file: A string representing log file.
            state: An integer (0, 1) representing what sort of log we read.
                   0 = error
                   1 = text (default)
        """
        if os.path.exists(file):
            with open(file) as log_file:
                for line in log_file:
                    if state == 0:
                        self.log.add_error(line.strip())                          
                    else:
                        self.log.add_text(line.strip())  

    def __rreplace(self, s, old, new, occurrence):
        """Replace from last occurrence.
        
        http://stackoverflow.com/questions/2556108/how-to-replace-the-last-
        occurence-of-an-expression-in-a-string
        """
        li = s.rsplit(old, occurrence)
        return new.join(li)

    def __set_icons(self):
        """Adds icons to UI elements.
        """
        # TODO: Add icons.

<|MERGE_RESOLUTION|>--- conflicted
+++ resolved
@@ -155,13 +155,9 @@
         Args:
             parent: Parent of the energy spectrum widget.
         """
-<<<<<<< HEAD
-        mcerd_path = os.path.join(self.request.directory, "35Cl-85-LiMnO_Li")
-=======
         if self.simulation_started:
             return
-        mcerd_path = os.path.join(self.project.directory, "35Cl-85-LiMnO_Li")
->>>>>>> 757451e1
+        mcerd_path = os.path.join(self.request.directory, "35Cl-85-LiMnO_Li")
         self.simulation.callMCERD = CallMCERD(mcerd_path)
         self.simulation.callMCERD.run_simulation()
         self.simulation_started = True
@@ -180,12 +176,8 @@
         self.simulation.call_get_espe = CallGetEspe(self.request.directory)
         self.simulation.call_get_espe.run_get_espe()
 
-<<<<<<< HEAD
         self.make_energy_spectrum(self.request.directory, self.simulation.call_get_espe.output_file)
-=======
         # TODO: if there is already an energy spectrum, it should be removed
-        self.make_energy_spectrum(self.project.directory, self.simulation.call_get_espe.output_file)
->>>>>>> 757451e1
         self.add_widget(self.energy_spectrum_widget)
             
     def del_widget(self, widget):
